#include "Mapping.hpp"
#include <boost/config.hpp>
#include <ostream>
#include "mesh/Utils.hpp"
#include "utils/IntraComm.hpp"
#include "utils/assertion.hpp"

namespace precice::mapping {

Mapping::Mapping(
    Constraint              constraint,
    int                     dimensions,
    bool                    requiresGradientData,
    InitialGuessRequirement mappingType)
    : _requiresGradientData(requiresGradientData),
      _constraint(constraint),
      _inputRequirement(MeshRequirement::UNDEFINED),
      _outputRequirement(MeshRequirement::UNDEFINED),
      _input(),
      _output(),
      _dimensions(dimensions),
      _initialGuessRequirement(mappingType)
{
}

void Mapping::setMeshes(
    const mesh::PtrMesh &input,
    const mesh::PtrMesh &output)
{
  _input  = input;
  _output = output;
}

const mesh::PtrMesh &Mapping::getInputMesh() const
{
  return _input;
}

const mesh::PtrMesh &Mapping::getOutputMesh() const
{
  return _output;
}

Mapping::Constraint Mapping::getConstraint() const
{
  return _constraint;
}

bool Mapping::requiresInitialGuess() const
{
  return _initialGuessRequirement == InitialGuessRequirement::Required;
}

bool Mapping::hasInitialGuess() const
{
  PRECICE_ASSERT(requiresInitialGuess(), "This mapping isn't iterative, so it cannot have an initial guess.");
  PRECICE_ASSERT(_initialGuess != nullptr, "The last solution wasn't provided.");
  return _initialGuess->size() > 0;
}

const Eigen::VectorXd &Mapping::initialGuess() const
{
  PRECICE_ASSERT(requiresInitialGuess(), "This mapping isn't iterative, so it doesn't have an initial guess.");
  PRECICE_ASSERT(_initialGuess != nullptr, "The last solution wasn't provided.");
  return *_initialGuess;
}

Eigen::VectorXd &Mapping::initialGuess()
{
  PRECICE_ASSERT(requiresInitialGuess(), "This mapping isn't iterative, so it doesn't have an initial guess.");
  PRECICE_ASSERT(_initialGuess != nullptr, "The last solution wasn't provided.");
  return *_initialGuess;
}

Mapping::MeshRequirement Mapping::getInputRequirement() const
{
  return _inputRequirement;
}

Mapping::MeshRequirement Mapping::getOutputRequirement() const
{
  return _outputRequirement;
}

mesh::PtrMesh Mapping::input() const
{
  return _input;
}

mesh::PtrMesh Mapping::output() const
{
  return _output;
}

void Mapping::setInputRequirement(
    MeshRequirement requirement)
{
  _inputRequirement = requirement;
}

void Mapping::setOutputRequirement(
    MeshRequirement requirement)
{
  _outputRequirement = requirement;
}

int Mapping::getDimensions() const
{
  return _dimensions;
}

bool Mapping::requiresGradientData() const
{
  return _requiresGradientData;
}

void Mapping::map(int inputDataID, int outputDataID, Eigen::VectorXd &initialGuess)
{
  PRECICE_ASSERT(_initialGuess == nullptr);
  _initialGuess = &initialGuess;
  map(inputDataID, outputDataID);
  _initialGuess = nullptr;
}

void Mapping::map(int inputDataID,
                  int outputDataID)
{
  PRECICE_ASSERT(_hasComputedMapping);
<<<<<<< HEAD
  PRECICE_ASSERT((input()->getDimensions() == output()->getDimensions()) ||
                     (input()->getDimensions() == output()->getDimensions() / 3) ||
                     (input()->getDimensions() == output()->getDimensions() * 3),
=======
  PRECICE_ASSERT(!requiresInitialGuess() || _initialGuess != nullptr, "Call the map version with lastSolution");

  PRECICE_ASSERT(input()->getDimensions() == output()->getDimensions(),
>>>>>>> b1d2e25f
                 input()->getDimensions(), output()->getDimensions());
  PRECICE_ASSERT(getDimensions() == output()->getDimensions(),
                 getDimensions(), output()->getDimensions());
  PRECICE_ASSERT((input()->data(inputDataID)->getDimensions() == output()->data(outputDataID)->getDimensions()) ||
                     (input()->data(inputDataID)->getDimensions() == output()->data(outputDataID)->getDimensions() / 3) ||
                     (input()->data(inputDataID)->getDimensions() == output()->data(outputDataID)->getDimensions() * 3),
                 input()->data(inputDataID)->getDimensions(), output()->data(outputDataID)->getDimensions());
  PRECICE_ASSERT(input()->data(inputDataID)->values().size() / input()->data(inputDataID)->getDimensions() == static_cast<int>(input()->vertices().size()),
                 input()->data(inputDataID)->values().size(), input()->data(inputDataID)->getDimensions(), input()->vertices().size());
  PRECICE_ASSERT(output()->data(outputDataID)->values().size() / output()->data(outputDataID)->getDimensions() == static_cast<int>(output()->vertices().size()),
                 output()->data(outputDataID)->values().size(), output()->data(outputDataID)->getDimensions(), output()->vertices().size());

  time::Sample sample{input()->data(inputDataID)->getDimensions(),
                      input()->data(inputDataID)->values(),
                      input()->data(inputDataID)->gradients()};
  map(sample, output()->data(outputDataID)->values());
}

void Mapping::map(const time::Sample &input, Eigen::VectorXd &output, Eigen::VectorXd &lastSolution)
{
  PRECICE_ASSERT(_initialGuess == nullptr);
  _initialGuess = &lastSolution;
  map(input, output);
  _initialGuess = nullptr;
}

void Mapping::map(const time::Sample &input, Eigen::VectorXd &output)
{
  PRECICE_ASSERT(_hasComputedMapping);
  PRECICE_ASSERT(!requiresInitialGuess() || _initialGuess != nullptr, "Call the map version with lastSolution");

  if (hasConstraint(CONSERVATIVE)) {
    mapConservative(input, output);
  } else if (hasConstraint(CONSISTENT)) {
    mapConsistent(input, output);
  } else if (isScaledConsistent()) {
    mapConsistent(input, output);
    scaleConsistentMapping(input.values, output, getConstraint());
  } else {
    PRECICE_UNREACHABLE("Unknown mapping constraint.")
  }
}

void Mapping::scaleConsistentMapping(const Eigen::VectorXd &input, Eigen::VectorXd &output, Mapping::Constraint constraint) const
{
  PRECICE_ASSERT(isScaledConsistent());

  if (input.size() == 0 || output.size() == 0) {
    return;
  }
  PRECICE_ASSERT(input.size() > 0 && output.size() > 0);

  bool            volumeMode = hasConstraint(SCALED_CONSISTENT_VOLUME);
  logging::Logger _log{"mapping::Mapping"};
  // Only serial participant is supported for scale-consistent mapping
  PRECICE_ASSERT((not utils::IntraComm::isPrimary()) and (not utils::IntraComm::isSecondary()));

  // If rank is not empty and do not contain connectivity information, raise error
  int  spaceDimension    = this->input()->getDimensions();
  bool requiresEdges     = (spaceDimension == 2 and !volumeMode);
  bool requiresTriangles = (spaceDimension == 2 and volumeMode) or (spaceDimension == 3 and !volumeMode);
  bool requiresTetra     = (spaceDimension == 3 and volumeMode);

  for (mesh::PtrMesh mesh : {this->input(), this->output()}) {
    if (not mesh->vertices().empty()) {

      PRECICE_CHECK(!(requiresEdges && mesh->edges().empty()), "Edges connectivity information is missing for the mesh \"{}\". "
                                                               "Scaled consistent mapping requires connectivity information.",
                    mesh->getName());

      PRECICE_CHECK(!(requiresTriangles && mesh->triangles().empty()), "Triangles connectivity information is missing for the mesh \"{}\". "
                                                                       "Scaled consistent mapping requires connectivity information.",
                    mesh->getName());

      PRECICE_CHECK(!(requiresTetra && mesh->tetrahedra().empty()), "Tetrahedra connectivity information is missing for the mesh \"{}\". "
                                                                    "Scaled consistent mapping requires connectivity information.",
                    mesh->getName());
    }
  }

  const int valueDimensions = input.size() / this->input()->vertices().size();

  Eigen::VectorXd integralInput;
  Eigen::VectorXd integralOutput;

  // Integral is calculated on each direction separately
  if (!volumeMode) {
    integralInput  = mesh::integrateSurface(this->input(), input);
    integralOutput = mesh::integrateSurface(this->output(), output);
  } else {
    integralInput  = mesh::integrateVolume(this->input(), input);
    integralOutput = mesh::integrateVolume(this->output(), output);
  }

  // Create reshape the output values vector to matrix
  Eigen::Map<Eigen::MatrixXd> outputValuesMatrix(output.data(), valueDimensions, output.size() / valueDimensions);

  // Scale in each direction
  Eigen::VectorXd scalingFactor = integralInput.array() / integralOutput.array();
  PRECICE_DEBUG("Scaling factor in scaled-consistent mapping: {}", scalingFactor);
  outputValuesMatrix.array().colwise() *= scalingFactor.array();
} // namespace mapping

bool Mapping::hasConstraint(const Constraint &constraint) const
{
  return (getConstraint() == constraint);
}

bool Mapping::hasComputedMapping() const
{
  return _hasComputedMapping;
}

bool Mapping::isScaledConsistent() const
{
  return (hasConstraint(SCALED_CONSISTENT_SURFACE) || hasConstraint(SCALED_CONSISTENT_VOLUME));
}

bool operator<(Mapping::MeshRequirement lhs, Mapping::MeshRequirement rhs)
{
  switch (lhs) {
  case (Mapping::MeshRequirement::UNDEFINED):
    return rhs != Mapping::MeshRequirement::UNDEFINED;
  case (Mapping::MeshRequirement::VERTEX):
    return rhs == Mapping::MeshRequirement::FULL;
  case (Mapping::MeshRequirement::FULL):
    return false;
  };
  BOOST_UNREACHABLE_RETURN(false);
}

std::ostream &operator<<(std::ostream &out, Mapping::MeshRequirement val)
{
  switch (val) {
  case (Mapping::MeshRequirement::UNDEFINED):
    out << "UNDEFINED";
    break;
  case (Mapping::MeshRequirement::VERTEX):
    out << "VERTEX";
    break;
  case (Mapping::MeshRequirement::FULL):
    out << "FULL";
    break;
  default:
    PRECICE_ASSERT(false, "Implementation does not cover all cases");
  };
  return out;
}

} // namespace precice::mapping<|MERGE_RESOLUTION|>--- conflicted
+++ resolved
@@ -126,15 +126,9 @@
                   int outputDataID)
 {
   PRECICE_ASSERT(_hasComputedMapping);
-<<<<<<< HEAD
-  PRECICE_ASSERT((input()->getDimensions() == output()->getDimensions()) ||
-                     (input()->getDimensions() == output()->getDimensions() / 3) ||
-                     (input()->getDimensions() == output()->getDimensions() * 3),
-=======
   PRECICE_ASSERT(!requiresInitialGuess() || _initialGuess != nullptr, "Call the map version with lastSolution");
 
   PRECICE_ASSERT(input()->getDimensions() == output()->getDimensions(),
->>>>>>> b1d2e25f
                  input()->getDimensions(), output()->getDimensions());
   PRECICE_ASSERT(getDimensions() == output()->getDimensions(),
                  getDimensions(), output()->getDimensions());
