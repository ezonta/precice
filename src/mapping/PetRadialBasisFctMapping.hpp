--- conflicted
+++ resolved
@@ -167,20 +167,10 @@
   Mapping ( constraint, dimensions ),
   _hasComputedMapping ( false ),
   _basisFunction ( function ),
-<<<<<<< HEAD
-  _matrixC(PETSC_COMM_WORLD, "C"),
-  _matrixQ(PETSC_COMM_WORLD, "Q"),
-  _matrixA(PETSC_COMM_WORLD, "A"),
-  _matrixV(PETSC_COMM_WORLD, "V"),
-  _solver(nullptr),
-  _QRsolver(nullptr),
-  _ISmapping(nullptr),
-=======
   _matrixC("C"),
   _matrixQ("Q"),
   _matrixA("A"),
   _matrixV("V"),
->>>>>>> 615a5539
   _solverRtol(solverRtol),
   _polynomial(polynomial)
 {
