--- conflicted
+++ resolved
@@ -8,10 +8,6 @@
 #include "spacetree/SharedPointer.hpp"
 #include "utils/Dimensions.hpp"
 #include "utils/Helpers.hpp"
-<<<<<<< HEAD
-#include "logging/Logger.hpp"
-=======
->>>>>>> 2da7faaa
 #include <vector>
 
 namespace precice {
@@ -171,12 +167,6 @@
 
 private:
 
-<<<<<<< HEAD
-  // @brief Logging device.
-  static logging::Logger _log;
-
-=======
->>>>>>> 2da7faaa
   // @brief Determines wether mapping is consistent or conservative.
   Constraint _constraint;
 
