--- conflicted
+++ resolved
@@ -1,25 +1,21 @@
+// Copyright (C) 2011 Technische Universitaet Muenchen
+// This file is part of the preCICE project. For conditions of distribution and
+// use, please see the license notice at http://www5.in.tum.de/wiki/index.php/PreCICE_License
+
+#ifndef PRECICE_COM_SHAREDPOINTER_HPP_
+#define PRECICE_COM_SHAREDPOINTER_HPP_
+
 #include <memory>
 
 namespace precice {
 namespace com {
+class Communication;
+class CommunicationFactory;
+class Request;
 
-class Communication;
-<<<<<<< HEAD
-class CommunicationConfiguration;
-=======
-typedef boost::shared_ptr<Communication> PtrCommunication;
+using PtrCommunication        = std::shared_ptr<Communication>;
+using PtrCommunicationFactory = std::shared_ptr<CommunicationFactory>;
+using PtrRequest              = std::shared_ptr<Request>;
+}} // namespace precice, com
 
-class CommunicationFactory;
-typedef boost::shared_ptr<CommunicationFactory> PtrCommunicationFactory;
-
-//class CommunicationConfiguration;
-//typedef boost::shared_ptr<CommunicationConfiguration> PtrCommunicationConfiguration;
-
-class Request;
-typedef boost::shared_ptr<Request> PtrRequest;
->>>>>>> 61e6c97f
-
-using PtrCommunication              = std::shared_ptr<Communication>;
-using PtrCommunicationConfiguration = std::shared_ptr<CommunicationConfiguration>;
-
-}} // namespace precice, com+#endif /* PRECICE_COM_SHAREDPOINTER_HPP_ */