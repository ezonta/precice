#pragma once
#include "com/SharedPointer.hpp"
#include "logging/Logger.hpp"
#include "mesh/Mesh.hpp"

namespace precice
{
namespace com
{

/// Copies either a bounding box around a mesh partition or complete maps of bounding boxes from a sender to a receiver.
class CommunicateBoundingBox
{
public:
  /// Constructor, takes communication to be used in transfer.
  explicit CommunicateBoundingBox(
      com::PtrCommunication communication);

  void sendBoundingBox(
      const mesh::Mesh::BoundingBox &bb,
      int                            rankReceiver);

  void receiveBoundingBox(
      mesh::Mesh::BoundingBox &bb,
      int                      rankSender);

  void sendBoundingBoxMap(
      mesh::Mesh::BoundingBoxMap &bbm,
      int                         rankReceiver);

  void receiveBoundingBoxMap(
      mesh::Mesh::BoundingBoxMap &bbm,
      int                         rankSender);

  void sendConnectionMap(
<<<<<<< HEAD
      std::map<int, std::vector<int>> &fbm,
=======
      std::map<int, std::vector<int>> const &fbm,
>>>>>>> 008f3087
      int                              rankReceiver);

  void receiveConnectionMap(
      std::map<int, std::vector<int>> &fbm,
      int                              rankSender);

  /// This method broadcasts the set of bounding boxes (gathered in the master rank) to the slaves.
  void broadcastSendBoundingBoxMap(
      mesh::Mesh::BoundingBoxMap &bbm);

  /// Slaves call this method to receive the set of bounding boxes sent by the master.
  void broadcastReceiveBoundingBoxMap(
      mesh::Mesh::BoundingBoxMap &bbm);

  void broadcastSendConnectionMap(
<<<<<<< HEAD
      std::map<int, std::vector<int>> &fbm);
=======
      std::map<int, std::vector<int>> const &fbm);
>>>>>>> 008f3087

  void broadcastReceiveConnectionMap(
      std::map<int, std::vector<int>> &fbm);

private:
  logging::Logger _log{"com::CommunicateBoundingBox"};

  /// Communication means used for the transfer of the geometry.
  com::PtrCommunication _communication;
};
} // namespace com
} // namespace precice<|MERGE_RESOLUTION|>--- conflicted
+++ resolved
@@ -33,11 +33,7 @@
       int                         rankSender);
 
   void sendConnectionMap(
-<<<<<<< HEAD
-      std::map<int, std::vector<int>> &fbm,
-=======
       std::map<int, std::vector<int>> const &fbm,
->>>>>>> 008f3087
       int                              rankReceiver);
 
   void receiveConnectionMap(
@@ -53,11 +49,7 @@
       mesh::Mesh::BoundingBoxMap &bbm);
 
   void broadcastSendConnectionMap(
-<<<<<<< HEAD
-      std::map<int, std::vector<int>> &fbm);
-=======
       std::map<int, std::vector<int>> const &fbm);
->>>>>>> 008f3087
 
   void broadcastReceiveConnectionMap(
       std::map<int, std::vector<int>> &fbm);
