// Copyright (C) 2011 Technische Universitaet Muenchen
// This file is part of the preCICE project. For conditions of distribution and
// use, please see the license notice at http://www5.in.tum.de/wiki/index.php/PreCICE_License
#include "StaticOctree.hpp"
#include "spacetree/impl/StaticTraversal.hpp"
#include "spacetree/impl/Environment.hpp"
#include "query/FindVoxelContent.hpp"
#include "query/FindClosest.hpp"

namespace precice {
namespace spacetree {

tarch::logging::Log StaticOctree:: _log("precice::spacetree::StaticOctree");

StaticOctree:: StaticOctree
(
  const utils::DynVector& center,
  double halflength,
  double refinementLimit )
:
  _meshes(),
  _center(center),
  _halflength(halflength),
  _refinementLimit(refinementLimit),
  _rootCell(),
  _meshChanged(true)
{}

void StaticOctree:: addMesh
(
  const mesh::PtrMesh& mesh )
{
  tpreciceTrace1("addMesh()", mesh->getName());
  assertion(_rootCell.content().empty()); // Spacetree is not initialized yet
  _meshes.push_back(mesh);
  mesh->addListener(*this);
}

const std::vector<mesh::PtrMesh>& StaticOctree:: meshes() const
{
  return _meshes;
}

void StaticOctree:: initialize()
{
  tpreciceTrace("initialize()");
  assertion(_rootCell.content().empty());
  int dim = _center.size();
  query::FindVoxelContent findVoxel ( _center, utils::DynVector(dim,_halflength),
      query::FindVoxelContent::INCLUDE_BOUNDARY );
  size_t size = 0;
  for (mesh::PtrMesh mesh : _meshes){
    assertion(mesh->getDimensions() == dim, mesh->getDimensions(), dim);
    size += mesh->content().size();
    findVoxel(*mesh);
  }
  _rootCell.content().add(findVoxel.content());
  _rootCell.setPosition(positionOnGeometry());
  tpreciceCheck(_rootCell.content().size() == size, "initialize()",
               "Not all meshes are contained in the spacetree!");
  impl::StaticTraversal<impl::OctreeCell> traversal;
  utils::DynVector halflengths(dim, _halflength);
  int twoPowerDim = std::pow(2.0, dim);
  int sides = (dim == 2) ? 4 : 6;
  impl::Environment env(twoPowerDim, sides);
  if ( dim == 2 ){
    tpreciceDebug( "Setting 2D environment cell neighbor indices" );
    tarch::la::DynamicVector<int> indices(2);
    indices[0] = 1; indices[1] = 2; // Neighbors cell 0
    env.setNeighborCellIndices(0, indices);
    indices[0] = 0; indices[1] = 3; // Neighbors cell 1
    env.setNeighborCellIndices(1, indices);
    indices[0] = 3; indices[1] = 0; // Neighbors cell 2
    env.setNeighborCellIndices(2, indices);
    indices[0] = 2; indices[1] = 1; // Neighbors cell 3
    env.setNeighborCellIndices(3, indices);

    assignList(indices) = 1, 3; // Sides cell 0
    env.setNeighborSideIndices(0, indices);
    assignList(indices) = 0, 3; // Sides cell 1
    env.setNeighborSideIndices(1, indices);
    assignList(indices) = 1, 2; // Sides cell 2
    env.setNeighborSideIndices(2, indices);
    assignList(indices) = 0, 2; // Sides cell 3
    env.setNeighborSideIndices(3, indices);
  }
  else {
<<<<<<< HEAD
    tpreciceDebug( "Setting 3D environment cell neighbor indices" );
    assertion1 ( dim == 3, dim );
=======
    preciceDebug( "Setting 3D environment cell neighbor indices" );
    assertion ( dim == 3, dim );
>>>>>>> 03bf536a
    tarch::la::DynamicVector<int> indices(3);
    assignList(indices) = 1, 2, 4; // Cell 0
    env.setNeighborCellIndices(0, indices);
    assignList(indices) = 0, 3, 5; // Cell 1
    env.setNeighborCellIndices(1, indices);
    assignList(indices) = 3, 0, 6; // Cell 2
    env.setNeighborCellIndices(2, indices);
    assignList(indices) = 2, 1, 7; // Cell 3
    env.setNeighborCellIndices(3, indices);
    assignList(indices) = 5, 6, 0; // Cell 4
    env.setNeighborCellIndices(4, indices);
    assignList(indices) = 4, 7, 1; // Cell 5
    env.setNeighborCellIndices(5, indices);
    assignList(indices) = 7, 4, 2; // Cell 6
    env.setNeighborCellIndices(6, indices);
    assignList(indices) = 6, 5, 3; // Cell 7
    env.setNeighborCellIndices(7, indices);

    assignList(indices) = 1, 3, 5; // Side 0
    env.setNeighborSideIndices(0, indices);
    assignList(indices) = 0, 3, 5; // Side 1
    env.setNeighborSideIndices(1, indices);
    assignList(indices) = 1, 2, 5; // Side 2
    env.setNeighborSideIndices(2, indices);
    assignList(indices) = 0, 2, 5; // Side 3
    env.setNeighborSideIndices(3, indices);
    assignList(indices) = 1, 3, 4; // Side 4
    env.setNeighborSideIndices(4, indices);
    assignList(indices) = 0, 3, 4; // Side 5
    env.setNeighborSideIndices(5, indices);
    assignList(indices) = 1, 2, 4; // Side 6
    env.setNeighborSideIndices(6, indices);
    assignList(indices) = 0, 2, 4; // Side 7
    env.setNeighborSideIndices(7, indices);
  }
  traversal.refineAll(_rootCell, _center, halflengths, _refinementLimit, env);
  _meshChanged = false;
}

void StaticOctree:: meshChanged ( mesh::Mesh& mesh )
{
  tpreciceTrace1("meshChanged()", mesh.getName());
  _meshChanged = true;
}

int StaticOctree:: searchPosition
(
  const utils::DynVector& point )
{
  tpreciceTrace1 ( "searchPosition()", point );
  if (_meshChanged){
    tpreciceDebug("A mesh has changed recently, rebuilding spacetree");
    clear();
    initialize();
  }
  impl::StaticTraversal<impl::OctreeCell> traversal;
  utils::DynVector halflengths(point.size(), _halflength);
  return traversal.searchPosition ( _rootCell, point, _center, halflengths );
}

void StaticOctree:: searchDistance
(
  query::FindClosest& findClosest )
{
  tpreciceTrace1 ( "searchDistance()", findClosest.getSearchPoint() );
  if (_meshChanged){
    tpreciceDebug("A mesh has changed recently, rebuilding spacetree");
    clear();
    initialize();
  }
  impl::StaticTraversal<impl::OctreeCell> traversal;
  utils::DynVector halflengths(findClosest.getSearchPoint().size(), _halflength);
  traversal.searchDistance ( _rootCell, findClosest, _center, halflengths );
}

int StaticOctree:: searchContent
(
  query::FindVoxelContent& findContent )
{
  tpreciceTrace2 ( "searchContent()", findContent.getVoxelCenter(),
                  findContent.getVoxelHalflengths() );
  if (_meshChanged){
    tpreciceDebug("A mesh has changed recently, rebuilding spacetree");
    clear();
    initialize();
  }
  impl::StaticTraversal<impl::OctreeCell> traversal;
  utils::DynVector halflengths(findContent.getVoxelCenter().size(), _halflength);
  return traversal.searchContent ( _rootCell, findContent, _center, halflengths );
}

void StaticOctree:: accept ( Visitor& visitor )
{
  tpreciceTrace("accept()");
  if (_meshChanged){
    tpreciceDebug("A mesh has changed recently, rebuilding spacetree");
    clear();
    initialize();
  }
  utils::DynVector halflengths(_center.size(), _halflength);
  _rootCell.accept(visitor, _center, halflengths);
}

void StaticOctree:: clear()
{
  tpreciceTrace("clear()");
  _rootCell.clear();
  assertion(_rootCell.content().empty());
}

}} // namespace precice, spacetree
<|MERGE_RESOLUTION|>--- conflicted
+++ resolved
@@ -85,13 +85,8 @@
     env.setNeighborSideIndices(3, indices);
   }
   else {
-<<<<<<< HEAD
     tpreciceDebug( "Setting 3D environment cell neighbor indices" );
-    assertion1 ( dim == 3, dim );
-=======
-    preciceDebug( "Setting 3D environment cell neighbor indices" );
     assertion ( dim == 3, dim );
->>>>>>> 03bf536a
     tarch::la::DynamicVector<int> indices(3);
     assignList(indices) = 1, 2, 4; // Cell 0
     env.setNeighborCellIndices(0, indices);
