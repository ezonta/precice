#ifndef PRECICE_NO_MPI
#include "testing/Testing.hpp"
#include "testing/Fixtures.hpp"

#include "utils/Parallel.hpp"
#include "precice/impl/SolverInterfaceImpl.hpp"
#include "precice/SolverInterface.hpp"
#include "precice/impl/Participant.hpp"
#include "precice/config/Configuration.hpp"
#include "utils/Parallel.hpp"
#include "utils/Petsc.hpp"
#include "utils/MasterSlave.hpp"
#include "utils/Event.hpp"

using namespace precice;


void reset ()
{
  mesh::Mesh::resetGeometryIDsGlobally();
  mesh::Data::resetDataCount();
  impl::Participant::resetParticipantCount();
  utils::MasterSlave::reset();
}

struct ParallelTestFixture : testing::WhiteboxAccessor {

  std::string _pathToTests;

  ParallelTestFixture()
  {
    reset();
    _pathToTests = testing::getPathToSources() + "/precice/tests/";
    utils::Parallel::restrictGlobalCommunicator({0,1,2,3});
    BOOST_TEST(utils::Parallel::getCommunicatorSize() == 4);
  }

  ~ParallelTestFixture()
  {
    utils::Parallel::setGlobalCommunicator(utils::Parallel::getCommunicatorWorld());
    reset();
  }
};



BOOST_AUTO_TEST_SUITE(PreciceTests)
BOOST_FIXTURE_TEST_SUITE(Parallel, ParallelTestFixture)


BOOST_AUTO_TEST_CASE(TestMasterSlaveSetup, * testing::OnSize(4))
{
  SolverInterface interface ( "SolverOne", utils::Parallel::getProcessRank(), 4 );
  std::string configFilename = _pathToTests + "config1.xml";
  config::Configuration config;
  xml::configure(config.getXMLTag(), configFilename);
  impl(interface).configure(config.getSolverInterfaceConfiguration());

  BOOST_TEST ( interface.getDimensions() == 3 );

  if(utils::Parallel::getProcessRank()==0){
    BOOST_TEST(utils::MasterSlave::isMaster() == true);
    BOOST_TEST(utils::MasterSlave::isSlave() == false);
  }
  else {
    BOOST_TEST(utils::MasterSlave::isMaster() == false);
    BOOST_TEST(utils::MasterSlave::isSlave() == true);
  }

  BOOST_TEST(utils::MasterSlave::getRank() == utils::Parallel::getProcessRank());
  BOOST_TEST(utils::MasterSlave::getSize() == 4);
  BOOST_TEST(utils::MasterSlave::_communication.use_count()>0);
  BOOST_TEST(utils::MasterSlave::_communication->isConnected());


  //necessary as this test does not call finalize
  utils::MasterSlave::_communication = nullptr;
  utils::Parallel::clearGroups();
}

BOOST_AUTO_TEST_CASE(TestFinalize, * testing::OnSize(4))
{
  std::string configFilename = _pathToTests + "config1.xml";
  config::Configuration config;
  xml::configure(config.getXMLTag(), configFilename);
  if(utils::Parallel::getProcessRank()<=1){
    SolverInterface interface ( "SolverOne", utils::Parallel::getProcessRank(), 2 );
    impl(interface).configure(config.getSolverInterfaceConfiguration());
    int meshID = interface.getMeshID("MeshOne");
    double xCoord = 0.0 + utils::Parallel::getProcessRank();
    interface.setMeshVertex(meshID, Eigen::Vector3d(xCoord,0.0,0.0).data());
    interface.initialize();
    BOOST_TEST(interface.getMeshHandle("MeshOne").vertices().size()==1);
    BOOST_TEST(interface.getMeshHandle("MeshTwo").vertices().size()==1);
    interface.finalize();
  }
  else {
    SolverInterface interface ( "SolverTwo", utils::Parallel::getProcessRank()-2, 2 );
    impl(interface).configure(config.getSolverInterfaceConfiguration());
    int meshID = interface.getMeshID("MeshTwo");
    double xCoord = -2.0 + utils::Parallel::getProcessRank();
    interface.setMeshVertex(meshID, Eigen::Vector3d(xCoord,0.0,0.0).data());
    interface.initialize();
    BOOST_TEST(interface.getMeshHandle("MeshTwo").vertices().size()==1);
    interface.finalize();
  }
}

#ifndef PRECICE_NO_PETSC
BOOST_AUTO_TEST_CASE(GlobalRBFPartitioning, * testing::OnSize(4))
{
  std::string configFilename = _pathToTests + "globalRBFPartitioning.xml";
  config::Configuration config;

  if(utils::Parallel::getProcessRank()<=2){
    utils::Parallel::splitCommunicator( "SolverOne" );
    utils::Parallel::setGlobalCommunicator(utils::Parallel::getLocalCommunicator()); //needed since this test uses PETSc
    BOOST_TEST(utils::Parallel::getCommunicatorSize() == 3);
    utils::Parallel::clearGroups();
    xml::configure(config.getXMLTag(), configFilename);

    SolverInterface interface ( "SolverOne", utils::Parallel::getProcessRank(), 3 );
    impl(interface).configure(config.getSolverInterfaceConfiguration());
    int meshID = interface.getMeshID("MeshOne");
    int dataID = interface.getDataID("Data2", meshID);

    int vertexIDs[2];
    double xCoord = utils::Parallel::getProcessRank() * 0.4;
    double positions[4] = {xCoord,0.0,xCoord+0.2,0.0};
    interface.setMeshVertices(meshID, 2, positions, vertexIDs);
    interface.initialize();
    double values[2];
    interface.advance(1.0);
    interface.readBlockScalarData(dataID, 2, vertexIDs, values);
//    std::cout << utils::Parallel::getProcessRank() <<": " << values << '\n';
    interface.finalize();
  }
  else {
    utils::Parallel::splitCommunicator( "SolverTwo" );
    utils::Parallel::setGlobalCommunicator(utils::Parallel::getLocalCommunicator());
    BOOST_TEST(utils::Parallel::getCommunicatorSize() == 1);
    utils::Parallel::clearGroups();
    xml::configure(config.getXMLTag(), configFilename);

    SolverInterface interface ( "SolverTwo", 0, 1 );
    impl(interface).configure(config.getSolverInterfaceConfiguration());
    int meshID = interface.getMeshID("MeshTwo");
    int vertexIDs[6];
    double positions[12] = {0.0,0.0,0.2,0.0,0.4,0.0,0.6,0.0,0.8,0.0,1.0,0.0};
    interface.setMeshVertices(meshID, 6, positions, vertexIDs);
    interface.initialize();
    int dataID = interface.getDataID("Data2", meshID);
    double values[6] = {1.0,2.0,3.0,4.0,5.0,6.0};
    interface.writeBlockScalarData(dataID, 6, vertexIDs, values);
    interface.advance(1.0);
    interface.finalize();
  }
}

BOOST_AUTO_TEST_CASE(LocalRBFPartitioning, * testing::OnSize(4))
{
  std::string configFilename = _pathToTests + "localRBFPartitioning.xml";
  config::Configuration config;

  if(utils::Parallel::getProcessRank()<=2){
    utils::Parallel::splitCommunicator( "SolverOne" );
    utils::Parallel::setGlobalCommunicator(utils::Parallel::getLocalCommunicator());
    BOOST_TEST(utils::Parallel::getCommunicatorSize() == 3);
    utils::Parallel::clearGroups();
    xml::configure(config.getXMLTag(), configFilename);

    SolverInterface interface ( "SolverOne", utils::Parallel::getProcessRank(), 3 );
    impl(interface).configure(config.getSolverInterfaceConfiguration());
    int meshID = interface.getMeshID("MeshOne");
    int dataID = interface.getDataID("Data2", meshID);

    int vertexIDs[2];
    double xCoord = utils::Parallel::getProcessRank() * 0.4;
    double positions[4] = {xCoord,0.0,xCoord+0.2,0.0};
    interface.setMeshVertices(meshID, 2, positions, vertexIDs);
    interface.initialize();
    double values[2];
    interface.advance(1.0);
    interface.readBlockScalarData(dataID, 2, vertexIDs, values);
    interface.finalize();
  }
  else {
    utils::Parallel::splitCommunicator( "SolverTwo" );
    utils::Parallel::setGlobalCommunicator(utils::Parallel::getLocalCommunicator());
    BOOST_TEST(utils::Parallel::getCommunicatorSize() == 1);
    utils::Parallel::clearGroups();
    xml::configure(config.getXMLTag(), configFilename);

    SolverInterface interface ( "SolverTwo", 0, 1 );
    impl(interface).configure(config.getSolverInterfaceConfiguration());
    int meshID = interface.getMeshID("MeshTwo");
    int vertexIDs[6];
    double positions[12] = {0.0,0.0,0.2,0.0,0.4,0.0,0.6,0.0,0.8,0.0,1.0,0.0};
    interface.setMeshVertices(meshID, 6, positions, vertexIDs);
    interface.initialize();
    int dataID = interface.getDataID("Data2", meshID);
    double values[6] = {1.0,2.0,3.0,4.0,5.0,6.0};
    interface.writeBlockScalarData(dataID, 6, vertexIDs, values);
    interface.advance(1.0);
    interface.finalize();
  }
}

#endif // PRECICE_NO_PETSC

/// This testcase is based on a bug reported by Thorsten for acoustic FASTEST-Ateles coupling
BOOST_AUTO_TEST_CASE(CouplingOnLine, * testing::OnSize(4))
{
  std::string configFilename = _pathToTests + "line-coupling.xml";
  config::Configuration config;

  if(utils::Parallel::getProcessRank()<=2){
    utils::Parallel::splitCommunicator( "Ateles" );
    utils::Parallel::setGlobalCommunicator(utils::Parallel::getLocalCommunicator());
    BOOST_TEST(utils::Parallel::getCommunicatorSize() == 3);
    utils::Parallel::clearGroups();
    xml::configure(config.getXMLTag(), configFilename);
    SolverInterface interface ( "Ateles", utils::Parallel::getProcessRank(), 3 );
    impl(interface).configure(config.getSolverInterfaceConfiguration());
    int meshID = interface.getMeshID("Ateles_Mesh");

    int vertexIDs[4];
    double offset = utils::Parallel::getProcessRank() * 0.4;
    double xCoord = 0.0;
    double yCoord = 1.0;
    double positions[12] = {xCoord, yCoord, 0.1 + offset,
                            xCoord, yCoord, 0.2 + offset,
                            xCoord, yCoord, 0.3 + offset,
                            xCoord, yCoord, 0.4 + offset};
    interface.setMeshVertices(meshID, 4, positions, vertexIDs);
    interface.initialize();
    interface.advance(1.0);
    interface.finalize();
  }
  else {
    utils::Parallel::splitCommunicator( "FASTEST" );
    utils::Parallel::setGlobalCommunicator(utils::Parallel::getLocalCommunicator());
    BOOST_TEST(utils::Parallel::getCommunicatorSize() == 1);
    utils::Parallel::clearGroups();
    xml::configure(config.getXMLTag(), configFilename);
    SolverInterface interface ( "FASTEST", 0, 1 );
    impl(interface).configure(config.getSolverInterfaceConfiguration());
    int meshID = interface.getMeshID("FASTEST_Mesh");
    int vertexIDs[10];
    double xCoord = -0.0001;
    double yCoord = 1.00001;
    double positions[30] = {xCoord, yCoord, 0.12,
                            xCoord, yCoord, 0.24,
                            xCoord, yCoord, 0.36,
                            xCoord, yCoord, 0.48,
                            xCoord, yCoord, 0.60,
                            xCoord, yCoord, 0.72,
                            xCoord, yCoord, 0.84,
                            xCoord, yCoord, 0.96,
                            xCoord, yCoord, 1.08,
                            xCoord, yCoord, 1.2};
    interface.setMeshVertices(meshID, 10, positions, vertexIDs);
    interface.initialize();
    interface.advance(1.0);
    interface.finalize();
  }
}


/// tests for various QN settings if correct number of iterations is returned
BOOST_AUTO_TEST_CASE(TestQN, * testing::OnSize(4))
{
  int numberOfTests = 3;
  std::vector<std::string> configs;
  configs.resize(numberOfTests);
  configs[0] = _pathToTests + "QN1.xml";
  configs[1] = _pathToTests + "QN2.xml";
  configs[2] = _pathToTests + "QN3.xml";

  int correctIterations[3] = {29, 17, 15};

  std::string solverName, meshName, writeDataName, readDataName;
  int rank, size;

  if(utils::Parallel::getProcessRank()==0){
    solverName = "SolverOne";
    meshName = "MeshOne";
    writeDataName = "Data1";
    readDataName = "Data2";
    rank = 0;
    size = 1;
  }
  else {
    solverName = "SolverTwo";
    meshName = "MeshTwo";
    writeDataName = "Data2";
    readDataName = "Data1";
    rank = utils::Parallel::getProcessRank() - 1;
    size = 3;
  }

  utils::Parallel::splitCommunicator( solverName );
  utils::Parallel::setGlobalCommunicator(utils::Parallel::getLocalCommunicator());
  BOOST_TEST(utils::Parallel::getCommunicatorSize() == size);
  utils::Parallel::clearGroups();

  for(int k=0; k<numberOfTests; k++){
    reset();
    config::Configuration config;
    std::string configFilename = configs[k];

    xml::configure(config.getXMLTag(), configFilename);

    SolverInterface interface ( solverName, rank, size );
    impl(interface).configure(config.getSolverInterfaceConfiguration());
    int meshID = interface.getMeshID(meshName);
    int writeDataID = interface.getDataID(writeDataName, meshID);
    int readDataID = interface.getDataID(readDataName, meshID);

    int vertexIDs[4];

    if(utils::Parallel::getProcessRank()==0){
      double positions[8] = {2.0, 0.0, 2.0, 0.5, 2.0, 1.0, 2.5, 1.0};
      interface.setMeshVertices(meshID, 4, positions, vertexIDs);
    }
    else if(utils::Parallel::getProcessRank()==1){
      double positions[8] = {2.0, 0.1, 2.0, 0.25, 2.0, 0.4, 2.0, 0.5};
      interface.setMeshVertices(meshID, 4, positions, vertexIDs);
    }
    else if(utils::Parallel::getProcessRank()==2){
      double positions[8] = {2.0, 0.6, 2.0, 0.75, 2.0, 0.9, 2.0, 1.0};
      interface.setMeshVertices(meshID, 4, positions, vertexIDs);
    }
    else if(utils::Parallel::getProcessRank()==3){
      double positions[8] = {2.1, 1.0, 2.25, 1.0, 2.4, 1.0, 2.5, 1.0};
      interface.setMeshVertices(meshID, 4, positions, vertexIDs);
    }

    interface.initialize();
    double inValues[4] = {0.0, 0.0, 0.0, 0.0};
    double outValues[4] = {0.0, 0.0, 0.0, 0.0};

    int iterations = 0;

    while(interface.isCouplingOngoing()){
      if(interface.isActionRequired(precice::constants::actionWriteIterationCheckpoint())){
        interface.fulfilledAction(precice::constants::actionWriteIterationCheckpoint());
      }

      if(utils::Parallel::getProcessRank()==0){
        for(int i=0; i<4; i++){
          outValues[i] = inValues[i]*inValues[i] - 30.0;
        }
      }
      else {
        for(int i=0; i<4; i++){
          outValues[i] = inValues[(i+1)%4]*inValues[(i+2)%4] - 2.0;
        }
      }

      interface.writeBlockScalarData(writeDataID, 4, vertexIDs, outValues);
      interface.advance(1.0);
      interface.readBlockScalarData(readDataID, 4, vertexIDs, inValues);

      if(interface.isActionRequired(precice::constants::actionReadIterationCheckpoint())){
        interface.fulfilledAction(precice::constants::actionReadIterationCheckpoint());
        iterations++;
      }
    }
    interface.finalize();
    // Depending on the hardware, QN can be slighly faster or slower leading to an iteration more or less.
    BOOST_TEST(iterations <= correctIterations[k] + 1);
    BOOST_TEST(iterations >= correctIterations[k] - 1);
  }
}

// This test does not restrict the communicator per participant, since otherwise MPI ports do not work for Open-MPI
/// Tests various distributed communication schemes.
BOOST_AUTO_TEST_CASE(testDistributedCommunications, * testing::OnSize(4))
{
  std::vector<std::string> fileNames({
      "point-to-point-sockets.xml",
      "point-to-point-mpi.xml",
      "gather-scatter-mpi.xml"});

  for (auto fileName : fileNames) {
    reset();

    std::string solverName;
    int rank = -1, size = -1;
    std::string meshName;
    int i1 = -1 ,i2 = -1; //indices for data and positions

    std::vector<Eigen::VectorXd> positions;
    std::vector<Eigen::VectorXd> data;
    std::vector<Eigen::VectorXd> expectedData;

    Eigen::Vector3d position;
    Eigen::Vector3d datum;  

    if (utils::Parallel::getProcessRank() == 0){
      solverName = "Fluid";
      rank = 0;
      size = 2;
      meshName = "FluidMesh";
      i1 = 0;
      i2 = 2;
    }
    else if(utils::Parallel::getProcessRank() == 1){
      solverName = "Fluid";
      rank = 1;
      size = 2;
      meshName = "FluidMesh";
      i1 = 2;
      i2 = 4;
    }
    else if(utils::Parallel::getProcessRank() == 2){
      solverName = "Structure";
      rank = 0;
      size = 2;
      meshName = "StructureMesh";
      i1 = 0;
      i2 = 2;
    }
    else if(utils::Parallel::getProcessRank() == 3){
      solverName = "Structure";
      rank = 1;
      size = 2;
      meshName = "StructureMesh";
      i1 = 2;
      i2 = 4;
    }

    SolverInterface precice(solverName, rank, size);
    config::Configuration config;
    xml::configure(config.getXMLTag(), _pathToTests + fileName);
    impl(precice).configure(config.getSolverInterfaceConfiguration());
    int meshID = precice.getMeshID(meshName);
    int forcesID = precice.getDataID("Forces", meshID);
    int velocID = precice.getDataID("Velocities", meshID);

    std::vector<int> vertexIDs;
    for(int i=i1; i<i2; i++){
      int vertexID = precice.setMeshVertex(meshID, positions[i].data());
      vertexIDs.push_back(vertexID);
    }

    precice.initialize();

    if (utils::Parallel::getProcessRank() <= 1){ //Fluid
      for( size_t i=0; i<vertexIDs.size(); i++){
        precice.writeVectorData(forcesID, vertexIDs[i], data[i+i1].data());
      }
    }
    else if (utils::Parallel::getProcessRank() >= 2){ //Structure
      for( size_t i=0; i<vertexIDs.size(); i++){
        precice.readVectorData(forcesID, vertexIDs[i], data[i].data());
        data[i] = (data[i]*2).array() + 1.0 ;
        precice.writeVectorData(velocID, vertexIDs[i], data[i].data());
      }
    }

    precice.advance(1.0);

    if (utils::Parallel::getProcessRank() <= 1){ //Fluid
      for( size_t i=0; i<vertexIDs.size(); i++){
        precice.readVectorData(velocID, vertexIDs[i], data[i+i1].data());
        for (size_t d=0; d<3; d++){
          BOOST_TEST(expectedData[i+i1][d] == data[i+i1][d]);
        }
      }
    }
    
    precice.finalize();
  }
}

BOOST_AUTO_TEST_CASE(testBoundingBoxInitialization, * testing::OnSize(4))
{
  reset();

  std::string solverName;
  int rank = -1, size = -1;
  std::string meshName;
  int i1 = -1 ,i2 = -1; //indices for data and positions

  std::vector<Eigen::VectorXd> positions;
  std::vector<Eigen::VectorXd> data;
  std::vector<Eigen::VectorXd> expectedData;

  Eigen::Vector3d position;
  Eigen::Vector3d datum;
  
  if (utils::Parallel::getProcessRank() <= 1){
      for( int i=0; i<4; i++){
        position[0] = i*1.0;
        position[1] = i*0.1;
        position[2] = -i*10.0;
        positions.push_back(position);
        datum[0] = i*1.0;
        datum[1] = i*2.0;
        datum[2] = i*3.0;
        data.push_back(datum);        
      }
    }


    if (utils::Parallel::getProcessRank() > 1){

      for( int i=0; i<4; i++){
        position[0] = i*1.0;
        position[1] = i*0.1;
        position[2] = -i*10.0;
        positions.push_back(position);
        datum[0] = -i*1.0;
        datum[1] = -i*2.0;
        datum[2] = -i*3.0;
        data.push_back(datum);
        datum[0] = i*1.0;
        datum[1] = i*2.0;
        datum[2] = i*3.0;
        expectedData.push_back(datum);
      }
    }
  

  if (utils::Parallel::getProcessRank() == 0){
      solverName = "Fluid";
      rank = 0;
      size = 2;
      meshName = "FluidMesh";
      i1 = 2;
      i2 = 4;     
  }
  else if(utils::Parallel::getProcessRank() == 1){
      solverName = "Fluid";
      rank = 1;
      size = 2;
      meshName = "FluidMesh";
      i1 = 0;
      i2 = 2;
  }
  else if(utils::Parallel::getProcessRank() == 2){
      solverName = "Structure";
      rank = 0;
      size = 2;
      meshName = "StructureMesh";
      i1 = 0;
      i2 = 2;
  }
  else if(utils::Parallel::getProcessRank() == 3){
      solverName = "Structure";
      rank = 1;
      size = 2;
      meshName = "StructureMesh";
      i1 = 2;
      i2 = 4;
  }


    SolverInterface precice(solverName, rank, size);
    std::string configFilename = _pathToTests + "BB-sockets-explicit-oneway.xml";
    config::Configuration config;
    xml::configure(config.getXMLTag(), configFilename);
    precice._impl->configure(config.getSolverInterfaceConfiguration());
    int meshID = precice.getMeshID(meshName);
    int forcesID = precice.getDataID("Forces", meshID);

    std::vector<int> vertexIDs;
    for(int i=i1; i<i2; i++){
      int vertexID = precice.setMeshVertex(meshID, positions[i].data());
      vertexIDs.push_back(vertexID);
    }

      
    precice.initialize();

    if (utils::Parallel::getProcessRank() <= 1){ //Fluid      
      for( size_t i=0; i<vertexIDs.size(); i++){
        precice.writeVectorData(forcesID, vertexIDs[i], data[i+i1].data());
      }
    }   

    precice.advance(1.0);

    if (utils::Parallel::getProcessRank() > 1){ //Structure
      
      for( size_t i=0; i<vertexIDs.size(); i++){
        precice.readVectorData(forcesID, vertexIDs[i], data[i+i1].data());        
      }
    }

    if (utils::Parallel::getProcessRank() > 1){ //Fluid
      for( size_t i=0; i<vertexIDs.size(); i++){
        for (size_t d=0; d<3; d++){
          BOOST_TEST(expectedData[i+i1][d] == data[i+i1][d]);
        }
      }
    }

    precice.finalize();
   
}

BOOST_AUTO_TEST_CASE(testBoundingBoxInitializationTwoWay, * testing::OnSize(4))
{
  reset();

  std::string solverName;
  int rank = -1, size = -1;
  std::string meshName;
  int i1 = -1 ,i2 = -1; //indices for data and positions

  std::vector<Eigen::VectorXd> positions;
  std::vector<Eigen::VectorXd> data;
  std::vector<Eigen::VectorXd> expectedData;

  Eigen::Vector3d position;
  Eigen::Vector3d datum;
  
  if (utils::Parallel::getProcessRank() <= 1){
      for( int i=0; i<4; i++){
        position[0] = i*1.0;
        position[1] = 0;
        position[2] = 0;
        positions.push_back(position);
        datum[0] = i*1.0;
        datum[1] = i*2.0;
        datum[2] = i*3.0;
        data.push_back(datum);
        datum[0] = -i*1.0;
        datum[1] = -i*2.0;
        datum[2] = -i*3.0;
        expectedData.push_back(datum);
      }
    }


    if (utils::Parallel::getProcessRank() > 1){

      for( int i=0; i<4; i++){
        position[0] = i*1.0;
        position[1] = 0.0;
        position[2] = 0.0;
        positions.push_back(position);
        datum[0] = -1.0;
        datum[1] = -1.0;
        datum[2] = -1.0;
        data.push_back(datum);
        datum[0] = i*1.0;
        datum[1] = i*2.0;
        datum[2] = i*3.0;
        expectedData.push_back(datum);
      }
    }
  

  if (utils::Parallel::getProcessRank() == 0){
      solverName = "Fluid";
      rank = 0;
      size = 2;
      meshName = "FluidMesh";
      i1 = 0;
      i2 = 2;     
  }
  else if(utils::Parallel::getProcessRank() == 1){
      solverName = "Fluid";
      rank = 1;
      size = 2;
      meshName = "FluidMesh";
      i1 = 2;
      i2 = 4;
  }
  else if(utils::Parallel::getProcessRank() == 2){
      solverName = "Structure";
      rank = 0;
      size = 2;
      meshName = "StructureMesh";
      i1 = 2;
      i2 = 4;
  }
  else if(utils::Parallel::getProcessRank() == 3){
      solverName = "Structure";
      rank = 1;
      size = 2;
      meshName = "StructureMesh";
      i1 = 0;
      i2 = 2;
  }


    SolverInterface precice(solverName, rank, size);
    std::string configFilename = _pathToTests + "BB-sockets-explicit-twoway.xml";
    config::Configuration config;
    xml::configure(config.getXMLTag(), configFilename);
    precice._impl->configure(config.getSolverInterfaceConfiguration());
    int meshID = precice.getMeshID(meshName);
    int forcesID = precice.getDataID("Forces", meshID);
    int velocitiesID = precice.getDataID("Velocities", meshID);

    std::vector<int> vertexIDs;
    for(int i=i1; i<i2; i++){
      int vertexID = precice.setMeshVertex(meshID, positions[i].data());
      vertexIDs.push_back(vertexID);
    }

      
    precice.initialize();

    if (utils::Parallel::getProcessRank() <= 1){ //Fluid      
      for( size_t i=0; i<vertexIDs.size(); i++){
        precice.writeVectorData(forcesID, vertexIDs[i], data[i+i1].data());
      }
    }   

    precice.advance(1.0);

    if (utils::Parallel::getProcessRank() > 1){ //Structure

      for( size_t i=0; i<vertexIDs.size(); i++){
        precice.readVectorData(forcesID, vertexIDs[i], data[i+i1].data());        
      }

      

      for( size_t j=0; j<vertexIDs.size(); j++){
        for (size_t d=0; d<3; d++){
          BOOST_TEST(expectedData[j+i1][d] == data[j+i1][d]);
        }
      }

      for( size_t j=0; j<4; j++){
        data[j] = -data[j].array();
      }

      for( size_t i=0; i<vertexIDs.size(); i++){
        precice.writeVectorData(velocitiesID, vertexIDs[i], data[i+i1].data());        
      }
    }

    precice.advance(1.0);

    if (utils::Parallel::getProcessRank() <= 1){ //fluid
      
      for( size_t i=0; i<vertexIDs.size(); i++){
        precice.readVectorData(velocitiesID, vertexIDs[i], data[i+i1].data());        
      }
    }

    if (utils::Parallel::getProcessRank() <= 1){ //fluid
      for( size_t j=0; j<vertexIDs.size(); j++){
        for (size_t d=0; d<3; d++){
          BOOST_TEST(expectedData[j+i1][d] == data[j+i1][d]);
        }
      }
    }

    precice.finalize();
   
}

<<<<<<< HEAD

=======
/// This testcase is based on a bug documented in issue #371
BOOST_AUTO_TEST_CASE(NearestProjectionRePartitioning, * testing::OnSize(4))
{
  std::string configFilename = _pathToTests + "np-repartitioning.xml";
  config::Configuration config;

  if(utils::Parallel::getProcessRank()<=2){
    utils::Parallel::splitCommunicator( "FluidSolver" );
    utils::Parallel::setGlobalCommunicator(utils::Parallel::getLocalCommunicator());
    BOOST_TEST(utils::Parallel::getCommunicatorSize() == 3);
    utils::Parallel::clearGroups();
    xml::configure(config.getXMLTag(), configFilename);
    SolverInterface interface ( "FluidSolver", utils::Parallel::getProcessRank(), 3 );
    impl(interface).configure(config.getSolverInterfaceConfiguration());

    if(utils::Parallel::getProcessRank()==1) {

      const int meshID = interface.getMeshID("CellCenters");
      const int dimensions = 3;
      BOOST_TEST(interface.getDimensions()==dimensions);

      const int numberOfVertices = 65;
      const double yCoord = 0.0;
      const double zCoord = 0.005;
      const std::vector<double> positions{
                                         0.00124795, yCoord, zCoord,
                                         0.00375646, yCoord, zCoord,
                                         0.00629033, yCoord, zCoord,
                                         0.00884982, yCoord, zCoord,
                                         0.0114352, yCoord, zCoord,
                                         0.0140467, yCoord, zCoord,
                                         0.0166846, yCoord, zCoord,
                                         0.0193492, yCoord, zCoord,
                                         0.0220407, yCoord, zCoord,
                                         0.0247594, yCoord, zCoord,
                                         0.0275056, yCoord, zCoord,
                                         0.0302796, yCoord, zCoord,
                                         0.0330816, yCoord, zCoord,
                                         0.0359119, yCoord, zCoord,
                                         0.0387709, yCoord, zCoord,
                                         0.0416588, yCoord, zCoord,
                                         0.0445758, yCoord, zCoord,
                                         0.0475224, yCoord, zCoord,
                                         0.0504987, yCoord, zCoord,
                                         0.0535051, yCoord, zCoord,
                                         0.0565419, yCoord, zCoord,
                                         0.0596095, yCoord, zCoord,
                                         0.062708, yCoord, zCoord,
                                         0.0658378, yCoord, zCoord,
                                         0.0689993, yCoord, zCoord,
                                         0.0721928, yCoord, zCoord,
                                         0.0754186, yCoord, zCoord,
                                         0.0786769, yCoord, zCoord,
                                         0.0819682, yCoord, zCoord,
                                         0.0852928, yCoord, zCoord,
                                         0.088651, yCoord, zCoord,
                                         0.0920431, yCoord, zCoord,
                                         0.0954695, yCoord, zCoord,
                                         0.0989306, yCoord, zCoord,
                                         0.102427, yCoord, zCoord,
                                         0.105958, yCoord, zCoord,
                                         0.109525, yCoord, zCoord,
                                         0.113128, yCoord, zCoord,
                                         0.116768, yCoord, zCoord,
                                         0.120444, yCoord, zCoord,
                                         0.124158, yCoord, zCoord,
                                         0.127909, yCoord, zCoord,
                                         0.131698, yCoord, zCoord,
                                         0.135525, yCoord, zCoord,
                                         0.139391, yCoord, zCoord,
                                         0.143296, yCoord, zCoord,
                                         0.147241, yCoord, zCoord,
                                         0.151226, yCoord, zCoord,
                                         0.15525, yCoord, zCoord,
                                         0.159316, yCoord, zCoord,
                                         0.163422, yCoord, zCoord,
                                         0.16757, yCoord, zCoord,
                                         0.17176, yCoord, zCoord,
                                         0.175993, yCoord, zCoord,
                                         0.180268, yCoord, zCoord,
                                         0.184586, yCoord, zCoord,
                                         0.188948, yCoord, zCoord,
                                         0.193354, yCoord, zCoord,
                                         0.197805, yCoord, zCoord,
                                         0.202301, yCoord, zCoord,
                                         0.206842, yCoord, zCoord,
                                         0.211429, yCoord, zCoord,
                                         0.216062, yCoord, zCoord,
                                         0.220742, yCoord, zCoord,
                                         0.22547, yCoord, zCoord};
      BOOST_TEST(numberOfVertices*dimensions == positions.size());
      std::vector<int> vertexIDs(numberOfVertices);
      interface.setMeshVertices(meshID, numberOfVertices, positions.data(), vertexIDs.data());
      interface.initialize();
      BOOST_TEST(impl(interface).getMeshHandle("Nodes").triangles().size()==15);
      interface.advance(1.0);
      interface.finalize();
    } else {
        interface.initialize();
        interface.advance(1.0);
        interface.finalize();
    }
  }
  else {
    utils::Parallel::splitCommunicator( "SolidSolver" );
    utils::Parallel::setGlobalCommunicator(utils::Parallel::getLocalCommunicator());
    BOOST_TEST(utils::Parallel::getCommunicatorSize() == 1);
    utils::Parallel::clearGroups();
    xml::configure(config.getXMLTag(), configFilename);
    SolverInterface interface ( "SolidSolver", 0, 1 );
    impl(interface).configure(config.getSolverInterfaceConfiguration());
    const int meshID = interface.getMeshID("Nodes");
    const int dimensions = 3;
    BOOST_TEST(interface.getDimensions()==dimensions);
    const int numberOfVertices = 34;
    const double yCoord = 0.0;
    const double zCoord1 = 0.0;
    const double zCoord2 = 0.01;
    const std::vector<double> positions{
                                      0.0, yCoord, zCoord2,
                                      0.0, yCoord, zCoord1,
                                      0.03125, yCoord, zCoord2,
                                      0.03125, yCoord, zCoord1,
                                      0.0625, yCoord, zCoord2,
                                      0.0625, yCoord, zCoord1,
                                      0.09375, yCoord, zCoord2,
                                      0.09375, yCoord, zCoord1,
                                      0.125, yCoord, zCoord2,
                                      0.125, yCoord, zCoord1,
                                      0.15625, yCoord, zCoord2,
                                      0.15625, yCoord, zCoord1,
                                      0.1875, yCoord, zCoord2,
                                      0.1875, yCoord, zCoord1,
                                      0.21875, yCoord, zCoord2,
                                      0.21875, yCoord, zCoord1,
                                      0.25, yCoord, zCoord2,
                                      0.25, yCoord, zCoord1,
                                      0.28125, yCoord, zCoord2,
                                      0.28125, yCoord, zCoord1,
                                      0.3125, yCoord, zCoord2,
                                      0.3125, yCoord, zCoord1,
                                      0.34375, yCoord, zCoord2,
                                      0.34375, yCoord, zCoord1,
                                      0.375, yCoord, zCoord2,
                                      0.375, yCoord, zCoord1,
                                      0.40625, yCoord, zCoord2,
                                      0.40625, yCoord, zCoord1,
                                      0.4375, yCoord, zCoord2,
                                      0.4375, yCoord, zCoord1,
                                      0.46875, yCoord, zCoord2,
                                      0.46875, yCoord, zCoord1,
                                      0.5, yCoord, zCoord2,
                                      0.5, yCoord, zCoord1};
    BOOST_TEST(numberOfVertices*dimensions == positions.size());
    std::vector<int> vertexIDs(numberOfVertices);
    interface.setMeshVertices(meshID, numberOfVertices, positions.data(), vertexIDs.data());

    const int numberOfCells = numberOfVertices / 2 - 1;
    const int numberOfEdges = numberOfCells * 4 + 1;
    std::vector<int> edgeIDs(numberOfEdges);

    for( int i = 0; i < numberOfCells; i++){
      edgeIDs.at(4*i)   = interface.setMeshEdge(meshID, vertexIDs.at(i*2),   vertexIDs.at(i*2+1)); //left
      edgeIDs.at(4*i+1) = interface.setMeshEdge(meshID, vertexIDs.at(i*2),   vertexIDs.at(i*2+2)); //top
      edgeIDs.at(4*i+2) = interface.setMeshEdge(meshID, vertexIDs.at(i*2+1), vertexIDs.at(i*2+3)); //bottom
      edgeIDs.at(4*i+3) = interface.setMeshEdge(meshID, vertexIDs.at(i*2),   vertexIDs.at(i*2+3)); //diagonal
    }
    edgeIDs.at(numberOfEdges-1) = interface.setMeshEdge(meshID, vertexIDs.at(numberOfVertices-2), vertexIDs.at(numberOfVertices-1)); //very right

    for( int i = 0; i < numberOfCells; i++){
      interface.setMeshTriangle(meshID, edgeIDs.at(4*i),   edgeIDs.at(4*i+3), edgeIDs.at(4*i+2)); //left-diag-bottom
      interface.setMeshTriangle(meshID, edgeIDs.at(4*i+1), edgeIDs.at(4*i+3), edgeIDs.at(4*i+4)); //top-diag-right
    }

    interface.initialize();
    interface.advance(1.0);
    interface.finalize();
  }
}

BOOST_AUTO_TEST_CASE(MasterSockets, * testing::OnSize(4))
{
  std::string configFilename = _pathToTests + "master-sockets.xml";
  std::string myName, myMeshName;
  int myRank, mySize;
  config::Configuration config;
  xml::configure(config.getXMLTag(), configFilename);
  if(utils::Parallel::getProcessRank()<=2){
    myName = "ParallelSolver";
    myRank = utils::Parallel::getProcessRank();
    mySize = 3;
    myMeshName = "ParallelMesh";
  }
  else{
    myName = "SerialSolver";
    myRank = 0;
    mySize = 1;
    myMeshName = "SerialMesh";
  }
  SolverInterface interface(myName, myRank, mySize);
  impl(interface).configure(config.getSolverInterfaceConfiguration());
  int meshID = interface.getMeshID(myMeshName);
  double position[2] = {0, 0};
  interface.setMeshVertex(meshID, position);
  interface.initialize();
  interface.advance(1.0);
  interface.finalize();
}

// Tests SolverInterface() with a user-defined MPI communicator.
BOOST_AUTO_TEST_CASE(UserDefinedMPICommunicator, * testing::OnSize(4))
{
  std::string configFilename = _pathToTests + "userDefinedMPICommunicator.xml";
  config::Configuration config;
  
  if(utils::Parallel::getProcessRank()<=2){
    utils::Parallel::splitCommunicator( "SolverOne" );
    MPI_Comm myComm = utils::Parallel::getLocalCommunicator();
    int myCommSize;
    MPI_Comm_size(myComm, &myCommSize);
    BOOST_TEST(myCommSize == 3);
    utils::Parallel::clearGroups();

    xml::configure(config.getXMLTag(), configFilename);
    SolverInterface interface ( "SolverOne", utils::Parallel::getProcessRank(), 3, &myComm );
    impl(interface).configure(config.getSolverInterfaceConfiguration());
    int meshID = interface.getMeshID("MeshOne");

    int vertexIDs[2];
    double xCoord = utils::Parallel::getProcessRank() * 0.4;
    double positions[4] = {xCoord,0.0,xCoord+0.2,0.0};
    interface.setMeshVertices(meshID, 2, positions, vertexIDs);
    interface.initialize();
    interface.finalize();
  }
  else {
    utils::Parallel::splitCommunicator( "SolverTwo" );
    utils::Parallel::setGlobalCommunicator(utils::Parallel::getLocalCommunicator());
    BOOST_TEST(utils::Parallel::getCommunicatorSize() == 1);
    utils::Parallel::clearGroups();
    xml::configure(config.getXMLTag(), configFilename);

    SolverInterface interface ( "SolverTwo", 0, 1 );
    impl(interface).configure(config.getSolverInterfaceConfiguration());
    int meshID = interface.getMeshID("MeshTwo");
    int vertexIDs[6];
    double positions[12] = {0.0,0.0,0.2,0.0,0.4,0.0,0.6,0.0,0.8,0.0,1.0,0.0};
    interface.setMeshVertices(meshID, 6, positions, vertexIDs);
    interface.initialize();
    interface.finalize();
  }
}

#ifndef PRECICE_NO_PETSC
// Tests SolverInterface() with a user-defined MPI communicator.
// Since PETSc also uses MPI, we use petrbf mapping here.
BOOST_AUTO_TEST_CASE(UserDefinedMPICommunicatorPetRBF, * testing::OnSize(4))
{
  std::string configFilename = _pathToTests + "userDefinedMPICommunicatorPetRBF.xml";
  config::Configuration config;
  
  if(utils::Parallel::getProcessRank()<=2){
    utils::Parallel::splitCommunicator( "SolverOne" );
    MPI_Comm myComm = utils::Parallel::getLocalCommunicator();
    int myCommSize;
    MPI_Comm_size(myComm, &myCommSize);
    BOOST_TEST(myCommSize == 3);
    utils::Parallel::clearGroups();

    SolverInterface interface ( "SolverOne", utils::Parallel::getProcessRank(), 3, &myComm );
    xml::configure(config.getXMLTag(), configFilename);
    impl(interface).configure(config.getSolverInterfaceConfiguration());
    int meshID = interface.getMeshID("MeshOne");

    int vertexIDs[2];
    double xCoord = utils::Parallel::getProcessRank() * 0.4;
    double positions[4] = {xCoord,0.0,xCoord+0.2,0.0};
    interface.setMeshVertices(meshID, 2, positions, vertexIDs);
    interface.initialize();
    interface.finalize();
  }
  else {
    utils::Parallel::splitCommunicator( "SolverTwo" );
    utils::Parallel::setGlobalCommunicator(utils::Parallel::getLocalCommunicator());
    BOOST_TEST(utils::Parallel::getCommunicatorSize() == 1);
    utils::Parallel::clearGroups();
    xml::configure(config.getXMLTag(), configFilename);

    SolverInterface interface ( "SolverTwo", 0, 1 );
    impl(interface).configure(config.getSolverInterfaceConfiguration());
    int meshID = interface.getMeshID("MeshTwo");
    int vertexIDs[6];
    double positions[12] = {0.0,0.0,0.2,0.0,0.4,0.0,0.6,0.0,0.8,0.0,1.0,0.0};
    interface.setMeshVertices(meshID, 6, positions, vertexIDs);
    interface.initialize();
    interface.finalize();
  }
}
#endif // PRECICE_NO_PETSC
>>>>>>> d48b59c1

BOOST_AUTO_TEST_SUITE_END()
BOOST_AUTO_TEST_SUITE_END()
#endif // PRECICE_NO_MPI<|MERGE_RESOLUTION|>--- conflicted
+++ resolved
@@ -47,7 +47,7 @@
 BOOST_AUTO_TEST_SUITE(PreciceTests)
 BOOST_FIXTURE_TEST_SUITE(Parallel, ParallelTestFixture)
 
-
+/*
 BOOST_AUTO_TEST_CASE(TestMasterSlaveSetup, * testing::OnSize(4))
 {
   SolverInterface interface ( "SolverOne", utils::Parallel::getProcessRank(), 4 );
@@ -474,7 +474,7 @@
     precice.finalize();
   }
 }
-
+*/
 BOOST_AUTO_TEST_CASE(testBoundingBoxInitialization, * testing::OnSize(4))
 {
   reset();
@@ -562,7 +562,7 @@
     std::string configFilename = _pathToTests + "BB-sockets-explicit-oneway.xml";
     config::Configuration config;
     xml::configure(config.getXMLTag(), configFilename);
-    precice._impl->configure(config.getSolverInterfaceConfiguration());
+    impl(precice).configure(config.getSolverInterfaceConfiguration());
     int meshID = precice.getMeshID(meshName);
     int forcesID = precice.getDataID("Forces", meshID);
 
@@ -693,7 +693,7 @@
     std::string configFilename = _pathToTests + "BB-sockets-explicit-twoway.xml";
     config::Configuration config;
     xml::configure(config.getXMLTag(), configFilename);
-    precice._impl->configure(config.getSolverInterfaceConfiguration());
+    impl(precice).configure(config.getSolverInterfaceConfiguration());
     int meshID = precice.getMeshID(meshName);
     int forcesID = precice.getDataID("Forces", meshID);
     int velocitiesID = precice.getDataID("Velocities", meshID);
@@ -759,9 +759,7 @@
    
 }
 
-<<<<<<< HEAD
-
-=======
+/*
 /// This testcase is based on a bug documented in issue #371
 BOOST_AUTO_TEST_CASE(NearestProjectionRePartitioning, * testing::OnSize(4))
 {
@@ -1060,8 +1058,8 @@
     interface.finalize();
   }
 }
-#endif // PRECICE_NO_PETSC
->>>>>>> d48b59c1
+*/
+#endif // PRECICE_NO_PETCTS
 
 BOOST_AUTO_TEST_SUITE_END()
 BOOST_AUTO_TEST_SUITE_END()
