--- conflicted
+++ resolved
@@ -273,15 +273,10 @@
 BOOST_FIXTURE_TEST_SUITE(ExplicitCouplingSchemeTests, ExplicitCouplingSchemeFixture)
 
 /// Test that runs on 2 processors.
-<<<<<<< HEAD
-BOOST_AUTO_TEST_CASE(testSimpleExplicitCoupling,
-                     * testing::MinRanks(2)
-                     * boost::unit_test::fixture<testing::MPICommRestrictFixture>(std::vector<int>({0, 1})))
-=======
+
 BOOST_FIXTURE_TEST_CASE(testSimpleExplicitCoupling, testing::M2NFixture,
                       * testing::MinRanks(2)
                       * boost::unit_test::fixture<testing::MPICommRestrictFixture>(std::vector<int>({0, 1})))
->>>>>>> 8e997ebc
 {
   if (utils::Parallel::getCommunicatorSize() != 2) // only run test on ranks {0,1}, for other ranks return
     return;
@@ -328,13 +323,8 @@
 
 /// Test that runs on 2 processors.
 BOOST_AUTO_TEST_CASE(testConfiguredSimpleExplicitCoupling,
-<<<<<<< HEAD
-                     * testing::MinRanks(2)
-                     * boost::unit_test::fixture<testing::MPICommRestrictFixture>(std::vector<int>({0, 1})))
-=======
                    * testing::MinRanks(2)
                    * boost::unit_test::fixture<testing::MPICommRestrictFixture>(std::vector<int>({0, 1})))
->>>>>>> 8e997ebc
 {
   if (utils::Parallel::getCommunicatorSize() != 2) // only run test on ranks {0,1}, for other ranks return
     return;
@@ -344,14 +334,11 @@
   mesh::PropertyContainer::resetPropertyIDCounter ();
 
   std::string configurationPath ( _pathToTests + "explicit-coupling-scheme-1.xml" );
-<<<<<<< HEAD
-
-  std::string localParticipant;
-=======
+
   std::string nameParticipant0 ( "Participant0" );
   std::string nameParticipant1 ( "Participant1" );
   std::string nameLocalParticipant ( "" );
->>>>>>> 8e997ebc
+
   if ( utils::Parallel::getProcessRank() == 0 ) {
     nameLocalParticipant = nameParticipant0;
   }
@@ -377,14 +364,9 @@
   meshConfig->meshes()[0]->createVertex(Eigen::Vector3d(4.0, 1.0, -1.0));
   meshConfig->meshes()[0]->allocateDataValues();
 
-<<<<<<< HEAD
-  connect ( "participant0", "participant1", localParticipant, m2n );
-  runSimpleExplicitCoupling(*cplSchemeConfig.getCouplingScheme(localParticipant), localParticipant, *meshConfig );
-=======
   connect ( nameParticipant0, nameParticipant1, nameLocalParticipant, m2n );
   runSimpleExplicitCoupling ( *cplSchemeConfig.getCouplingScheme(nameLocalParticipant),
                                nameLocalParticipant, *meshConfig );
->>>>>>> 8e997ebc
 }
 
 /// Test that runs on 2 processors.
