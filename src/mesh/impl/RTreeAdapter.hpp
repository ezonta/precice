#pragma once

#include <boost/geometry.hpp>
#include <Eigen/Core>
#include "mesh/Vertex.hpp"
#include "mesh/Edge.hpp"

namespace precice {
namespace mesh {
class Triangle;
class Quad;
} // namespace mesh
} // namespace precice

using precice::mesh::Edge;
using precice::mesh::Quad;
using precice::mesh::Triangle;
using precice::mesh::Vertex;

namespace boost {
namespace geometry {
namespace traits {

/// Provides the necessary template specialisations to adapt precice's Vertex to boost.geometry
/*
* This adapts every Vertex to a 3d point. For non-existing dimensions, zero is returned.
*/
template<> struct tag<Vertex>               { using type = point_tag; };
template<> struct coordinate_type<Vertex>   { using type = double; };
template<> struct coordinate_system<Vertex> { using type = cs::cartesian; };
template<> struct dimension<Vertex> : boost::mpl::int_<3> {};

template<size_t Dimension>
struct access<Vertex, Dimension>
{
  static double get(Vertex const& p)
  {
    if (Dimension > static_cast<size_t>(p.getDimensions())-1)
      return 0;
   
    return p.getCoords()[Dimension];
  }
  
  static void set(Vertex& p, double const& value)
  {
    Eigen::VectorXd vec = p.getCoords();
    vec[Dimension] = value;
    p.setCoords(vec);
  }
};

<<<<<<< HEAD
=======
BOOST_CONCEPT_ASSERT( (concepts::Point<Vertex>));

>>>>>>> bac8007d
/** @brief Provides the necessary template specialisations to adapt precice's Edge to boost.geometry
*
* This adapts every Edge to the segment concept of boost.geometry.
* Include impl/RangeAdapter.hpp for full support.
*/
template <>
struct tag<Edge> {
  using type = segment_tag;
};
template <>
struct point_type<Edge> {
  using type = Eigen::VectorXd;
};

template <size_t Index, size_t Dimension>
struct indexed_access<Edge, Index, Dimension> {
  static_assert((Index <= 1), "Valid Indices are {0, 1}");
  static_assert((Dimension <= 2), "Valid Dimensions are {0, 1, 2}");

  static double get(Edge const &e)
  {
    return access<Eigen::VectorXd, Dimension>::get(e.vertex(Index).getCoords());
  }

  static void set(Edge &e, double const &value)
  {
    Eigen::VectorXd v = e.vertex(Index).getCoords();
    access<Eigen::VectorXd, Dimension>::set(v, value);
    e.vertex(Index).setCoords(std::move(v));
  }
};

/** @brief Provides the necessary template specialisations to adapt precice's Triangle to boost.geometry
*
* This adapts every Triangle to the ring concept (filled planar polygone) of boost.geometry.
* Include impl/RangeAdapter.hpp for full support.
*/
template <>
struct tag<Triangle> {
  using type = ring_tag;
};
template <>
struct closure<Triangle> {
  static const closure_selector value = closed;
};

/** @brief Provides the necessary template specialisations to adapt precice's Quad to boost.geometry
*
* This adapts every Quad to the ring concept (filled planar polygone) of boost.geometry.
*/
template <>
struct tag<Quad> {
  using type = ring_tag;
};
template <>
struct closure<Quad> {
  static const closure_selector value = closed;
};

/// Adapts Eigen::VectorXd to boost.geometry
/*
 * This adapts every VectorXd to a 3d point. For non-existing dimensions, zero is returned.
 */
template<> struct tag<Eigen::VectorXd>               { using type = point_tag; };
template<> struct coordinate_type<Eigen::VectorXd>   { using type = double; };
template<> struct coordinate_system<Eigen::VectorXd> { using type = cs::cartesian; };
template<> struct dimension<Eigen::VectorXd> : boost::mpl::int_<3> {};

template<size_t Dimension>
struct access<Eigen::VectorXd, Dimension>
{
  static double get(Eigen::VectorXd const& p)
  {
    if (Dimension > static_cast<size_t>(p.rows())-1)
      return 0;
   
    return p[Dimension];
  }
  
  static void set(Eigen::VectorXd& p, double const& value)
  {
    // This handles default initialized VectorXd
    if (p.size() == 0) {
        p.resize(3);
    }
    p[Dimension] = value;
  }
};

BOOST_CONCEPT_ASSERT( (concepts::Point<Eigen::VectorXd>));

/// Adapts precice's Mesh::BoundingBox to boost.geometry
/*
 * Mesh::BoundingBox should be fulfilling the boost.geometry Box concept
 */
using BoundingBox = std::vector<std::pair<double, double>>;

template <>
struct tag<BoundingBox>
{
  using type = box_tag;
};

namespace bg = ::boost::geometry;
template <>
struct point_type<BoundingBox>
{
  using point_t = bg::model::point<double, 3, bg::cs::cartesian>; //fake point type.
  using type = point_t; //BoundingBox does not consist of this point type, actually.
};

template <std::size_t Dimension>
struct indexed_access<BoundingBox, min_corner, Dimension>
{
  static inline double get(const BoundingBox& bb)
  {
    if (Dimension >= bb.size())
        return std::numeric_limits<double>::lowest();
    return bb[Dimension].first;
  }
  static inline void set(BoundingBox& bb, double value)
  {
    if (Dimension >= bb.size())
        return;
    bb[Dimension].first = value;
  }
};

template <std::size_t Dimension>
struct indexed_access<BoundingBox, max_corner, Dimension>
{
  static inline double get(const BoundingBox& bb)
  {
    if (Dimension >= bb.size())
        return std::numeric_limits<double>::max();
    return bb[Dimension].second;
  }
  static inline void set(BoundingBox& bb, const double& value)
  {
    if (Dimension >= bb.size())
        return;
    bb[Dimension].second = value;
  }
};

BOOST_CONCEPT_ASSERT( (bg::concepts::Box<BoundingBox>) );

}}}

namespace precice {
namespace mesh {
namespace impl {

/// Makes a utils::PtrVector indexable and thus be usable in boost::geometry::rtree
template <typename Container>
class PtrVectorIndexable
{
  using size_type = typename Container::container::size_type;
  using cref = const typename Container::value_type&;
  Container const& container;

public:
  using result_type = cref;

  explicit PtrVectorIndexable(Container const& c) : container(c)
  {}

  result_type operator()(size_type i) const
  {
    return container[i];
  }
};


}}}<|MERGE_RESOLUTION|>--- conflicted
+++ resolved
@@ -49,11 +49,8 @@
   }
 };
 
-<<<<<<< HEAD
-=======
 BOOST_CONCEPT_ASSERT( (concepts::Point<Vertex>));
 
->>>>>>> bac8007d
 /** @brief Provides the necessary template specialisations to adapt precice's Edge to boost.geometry
 *
 * This adapts every Edge to the segment concept of boost.geometry.
