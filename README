--- conflicted
+++ resolved
@@ -1,10 +1,6 @@
 This is the README file for preCICE
 
-<<<<<<< HEAD
-ddd
-=======
-fdas
->>>>>>> ae4ae253
+dddfdas
 
 Project description
 
