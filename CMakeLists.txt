cmake_minimum_required (VERSION 3.10.2)
include(${CMAKE_CURRENT_LIST_DIR}/cmake/XSDKCompilerDetect.cmake)

project(preCICE VERSION 1.6.1 LANGUAGES CXX)
set(preCICE_SOVERSION ${preCICE_VERSION_MAJOR})

#
# Overview of this configuration
# 
# PREAMBLE
# Setup Options
# Find Mandatory Dependencies
# Find Configurable Dependencies
# Configuration of Target precice
# Configuration of Target binprecice
# Configuration of Target testprecice
# Install Targets for precice
# CPack
#


#
# PREAMBLE
#

# Make our cmake modules visible to CMake
list (APPEND CMAKE_MODULE_PATH "${PROJECT_SOURCE_DIR}/cmake")
list (APPEND CMAKE_MODULE_PATH "${PROJECT_SOURCE_DIR}/cmake/modules")

include(CheckCXX11Library)
include(CopyTargetProperty)
include(XSDKMacros)
include(Validation)

# CMake Policies

# CMP0074: find_package() uses <PackageName>_ROOT variables.
if(POLICY CMP0074)
  cmake_policy(SET CMP0074 NEW)
endif()
# CMP0075 Include file check macros honor CMAKE_REQUIRED_LIBRARIES
if(POLICY CMP0075)
  cmake_policy(SET CMP0075 NEW)
endif()

#
# Setup Options
#

if(NOT CMAKE_BUILD_TYPE)
  message(WARNING "You did not specify a CMAKE_BUILD_TYPE.

  We will assume you asked for a Debug build.")
  set(CMAKE_BUILD_TYPE Debug CACHE STRINGS "The type of this build" FORCE)
  set_property(CACHE CMAKE_BUILD_TYPE PROPERTY STRINGS Debug Release RelWithDebInfo MinSizeRel)
endif()

option(PRECICE_MPICommunication "Enables MPI-based communication and running coupling tests." ON)
option(PRECICE_PETScMapping "Enable use of the PETSc linear algebra library." ON)
option(PRECICE_PYTHONACTION "Python support" ON)
option(PRECICE_Packages "Configure package generation." ON)
option(PRECICE_InstallTest "Add test binary and necessary files to install target." OFF)
option(BUILD_SHARED_LIBS "Build shared libraries by default" OFF)
option(PRECICE_ALWAYS_VALIDATE_LIBS "Validate libraries even after the validatation succeeded." OFF)
option(PRECICE_ENABLE_C "Enable the native C bindings" ON)
option(PRECICE_ENABLE_FORTRAN "Enable the native Fortran bindings" ON)

include(BackwardsCompatibility)

xsdk_tpl_option_override(PRECICE_MPICommunication TPL_ENABLE_MPI)
xsdk_tpl_option_override(PRECICE_PETScMapping TPL_ENABLE_PETSC)
xsdk_tpl_option_override(PRECICE_PythonActions TPL_ENABLE_PYTHON)

if(PRECICE_PETScMapping AND NOT PRECICE_MPICommunication)
  message(FATAL_ERROR "Please enable MPI to use PETSC.")
endif()

set(PRECICE_CTEST_MPI_FLAGS "" CACHE STRING "Add additional flags to mpiexec for running tests via CTest.")

include(XSDKOptions)

# Print information about this configuration
include(PrintHelper)
print_configuration(
  ADDITIONAL
  "PRECICE_Packages;Configure package generation"
  "PRECICE_InstallTest;Install tests/testfiles"
  "PRECICE_CTEST_MPI_FLAGS;Additional CTest MPI Flags"
  )
print_empty()

include(FeatureSummary)
add_feature_info(MPICommunication PRECICE_MPICommunication
  "Enables the MPI communication back-end.

   This enables the MPI communication back-end which is highly recommended on multi-node systems.
   See the documentation of the CMake module FindMPI to control its functionality.

   Set PRECICE_MPICommunication to enable.
")
add_feature_info(PETScMapping PRECICE_PETScMapping
  "Enables the PETSc-powered radial basic function mappings.

   The radial basis function mappings require MPI and PETSc to work in parallel.

   Set PRECICE_PETScMapping to enable.
   Requires MPICommunication.
  ")
add_feature_info(PythonActions PRECICE_PythonActions
  "Enables the support for user-defined python actions.

   preCICE allows to manipulate coupling data at runtime using configurable actions.
   This feature enables the support for user-defined actions written in Python based on numpy.

   Set PRECICE_PythonActions to enable.
  ")
add_feature_info(CBindings PRECICE_ENABLE_C
  "Enables the native Fortran bindings.

   preCICE provides native bindings for C, which are compiled into the library.
<<<<<<< HEAD
   This feature enabled the compilation and installation of the bindings into the library.
=======
   This feature enables the compilation and installation of the bindings into the library.
>>>>>>> 948cc2d3
   Note that we strongly recommend to compile with C bindings enabled for compatibility reasons.

   Set PRECICE_ENABLE_C to enable.
  ")
add_feature_info(FortranBindings PRECICE_ENABLE_FORTRAN
  "Enables the native Fortran bindings.

   preCICE provides native bindings for Fortran, which are compiled into the library.
<<<<<<< HEAD
   This feature enabled the compilation and installation of the bindings into the library.
=======
   This feature enables the compilation and installation of the bindings into the library.
>>>>>>> 948cc2d3
   Note that we strongly recommend to compile with Fortran bindings enabled for compatibility reasons.

   Set PRECICE_ENABLE_FORTRAN to enable.
  ")

feature_summary(WHAT ENABLED_FEATURES  DESCRIPTION "=== ENABLED FEATURES ===" QUIET_ON_EMPTY)
feature_summary(WHAT DISABLED_FEATURES DESCRIPTION "=== DISABLED FEATURES ===" QUIET_ON_EMPTY)



#
# Find Mandatory Dependencies
#
print_section("DEPENDENCIES")

find_package (Threads REQUIRED)

if(TPL_ENABLE_BOOST)
  xsdk_tpl_require(BOOST BOOST_ROOT)
  # Use BOOST_ROOT to set the directory
  set(Boost_NO_SYSTEM_PATHS ON CACHE BOOL "" FORCE)
  unset(ENV{BOOST_ROOT})
endif()
find_package(Boost 1.65.1 REQUIRED
  COMPONENTS filesystem log log_setup program_options system thread unit_test_framework
  )

# Eigen
if(TPL_ENABLE_EIGEN3)
  # Use EIGEN3_ROOT to set the directory
  xsdk_tpl_require(EIGEN3 EIGEN3_INCLUDE_DIR)
endif()
find_package(Eigen3 3.2 REQUIRED)
precice_validate_eigen()

# LibXML2
if(TPL_ENABLE_LIBXML2)
  xsdk_tpl_require(LIBXML2 LIBXML2_LIBRARIES LIBXML2_INCLUDE_DIRS)
endif()
find_package(LibXml2 REQUIRED)
precice_validate_libxml2()

# nlohmann/JSON
if(TPL_ENABLE_JSON)
  xsdk_tpl_require(JSON JSON_INCLUDE_DIR)
  add_library(JSON INTERFACE IMPORTED)
  set_property(TARGET JSON PROPERTY INTERFACE_INCLUDE_DIRECTORIES "${JSON_INCLUDE_DIR}")
else()
  add_subdirectory(${CMAKE_CURRENT_SOURCE_DIR}/thirdparty/json)
endif()
precice_validate_json()

# prettyprint
if(TPL_ENABLE_PRETTYPRINT)
  xsdk_tpl_require(PRETTYPRINT PRETTYPRINT_INCLUDE_DIR)
  add_library(prettyprint INTERFACE IMPORTED)
  set_property(TARGET prettyprint PROPERTY INTERFACE_INCLUDE_DIRECTORIES "${PRETTYPRINT_INCLUDE_DIR}")
else()
  add_subdirectory(${CMAKE_CURRENT_SOURCE_DIR}/thirdparty/prettyprint)
endif()
precice_validate_prettyprint()


#
# Find Configurable Dependencies
#

# Option: PRECICE_MPICommunication
if (PRECICE_MPICommunication)
  find_package(MPI REQUIRED)
endif()

# Option: PETSC
if (PRECICE_PETScMapping)
  if (TPL_ENABLE_PETSC)
    xsdk_tpl_require(PETSC PETSC_DIR PETSC_ARCH)
    # PETSc detection uses primarily these ENVs
    unset(ENV{PETSC_DIR})
    unset(ENV{PETSC_ARCH})
  endif()
  find_package(PETSc 3.6 REQUIRED)
  # No validation required as PETSc does this internally

  set(PETSC_VERSIONS "")
  set(PETSC_VERSION_MAJOR "")
  set(PETSC_VERSION_MINOR "")
  string(REGEX MATCHALL "[0-9]+" PETSC_VERSIONS ${PETSC_VERSION})
  list(GET PETSC_VERSIONS 0 PETSC_VERSION_MAJOR)
  list(GET PETSC_VERSIONS 1 PETSC_VERSION_MINOR)
else()
  message(STATUS "PETSc support disabled")
endif()

# Option Python
if (PRECICE_PythonActions)
  if (TPL_ENABLE_PYTHON)
    xsdk_tpl_require(PYTHON PYTHON_LIBRARY PYTHON_INCLUDE_DIR NumPy_INCLUDE_DIR)
    find_package(PythonLibs REQUIRED)

    # Override NumPy
    # TODO: Incorporate into the FindNumPy module
    set(NumPy_FOUND True CACHE BOOL "NumPy found?" FORCE)
    if(NOT TARGET NumPy::NumPy)
      add_library(NumPy::NumPy INTERFACE IMPORTED)
      set_property(TARGET NumPy::NumPy PROPERTY INTERFACE_INCLUDE_DIRECTORIES "${NumPy_INCLUDE_DIR}")
    endif()
  else()
    find_package(PythonLibs REQUIRED)
    find_package(NumPy REQUIRED)
  endif()
  if(PYTHONLIBS_VERSION_STRING VERSION_LESS 2.7)
    message(FATAL_ERROR "The selected Python Version is too old: ${PYTHONLIBS_VERSION_STRING} (minimum 2.7)")
  endif()
  precice_validate_libpython()
  precice_validate_numpy()
else()
  message(STATUS "Python support disabled")
endif()


#
# Configuration of Target precice
#

print_empty()
print_section("TARGETS & PACKAGES")

# Add a dummy to silence add_library warning for cmake < 3.11.
set(preCICE_DUMMY "")
if(CMAKE_VERSION VERSION_LESS "3.11")
  set(preCICE_DUMMY "${CMAKE_CURRENT_BINARY_DIR}/dummy.cpp")
  if(NOT EXISTS "${preCICE_DUMMY}")
    file(WRITE "${preCICE_DUMMY}" "")
  endif()
endif()

# Add precice as an empty target 
add_library(precice ${preCICE_DUMMY})
set_target_properties(precice PROPERTIES
  # precice is a C++11 project
  CXX_STANDARD 11
  CXX_STANDARD_REQUIRED Yes
  CXX_EXTENSIONS No
  VERSION ${preCICE_VERSION}
  SOVERSION ${preCICE_SOVERSION}
  )

# Setup Boost
target_compile_definitions(precice PRIVATE BOOST_ALL_DYN_LINK BOOST_ASIO_ENABLE_OLD_SERVICES)
target_link_libraries(precice PRIVATE
  Boost::boost
  Boost::filesystem
  Boost::log
  Boost::log_setup
  Boost::program_options
  Boost::system
  Boost::thread
  Boost::unit_test_framework
  )
if(UNIX OR APPLE OR MINGW)
  target_link_libraries(precice PRIVATE ${CMAKE_DL_LIBS})
endif()

# Setup Eigen3
target_link_libraries(precice PRIVATE Eigen3::Eigen)
target_compile_definitions(precice PRIVATE "$<$<CONFIG:DEBUG>:EIGEN_INITIALIZE_MATRICES_BY_NAN>")

# Setup LIBXML2
target_include_directories(precice PRIVATE ${LIBXML2_INCLUDE_DIR})
target_link_libraries(precice PRIVATE ${LIBXML2_LIBRARIES})

# Setup Prettyprint
target_link_libraries(precice PRIVATE prettyprint)

# Setup JSON
target_link_libraries(precice PRIVATE JSON)

# Setup MPI
if (PRECICE_MPICommunication)
  target_link_libraries(precice PRIVATE MPI::MPI_CXX)
else()
  target_compile_definitions(precice PRIVATE PRECICE_NO_MPI)
endif()

# Setup PETSC
if (PRECICE_PETScMapping AND PRECICE_MPICommunication)
  target_include_directories(precice PRIVATE ${PETSC_INCLUDES})
  target_link_libraries(precice PRIVATE ${PETSC_LIBRARIES})
else()
  target_compile_definitions(precice PRIVATE PRECICE_NO_PETSC)
endif()

# Option Python
if (PRECICE_PythonActions)
  target_link_libraries(precice PRIVATE NumPy::NumPy)
  target_include_directories(precice PRIVATE ${PYTHON_INCLUDE_DIRS})
  target_compile_definitions(precice PRIVATE NPY_NO_DEPRECATED_API=NPY_1_7_API_VERSION)
  target_link_libraries(precice PRIVATE ${PYTHON_LIBRARIES})
else()
  target_compile_definitions(precice PRIVATE PRECICE_NO_PYTHON)
endif()


# File Configuration
include(GenerateVersionInformation)
include(${CMAKE_CURRENT_LIST_DIR}/cmake/DetectGitRevision.cmake)
configure_file("${PROJECT_SOURCE_DIR}/src/precice/impl/versions.hpp.in" "${PROJECT_BINARY_DIR}/src/precice/impl/versions.hpp" @ONLY)

# Includes Configuration
target_include_directories(precice PUBLIC 
  $<BUILD_INTERFACE:${preCICE_SOURCE_DIR}/src>
  $<BUILD_INTERFACE:${preCICE_BINARY_DIR}/src>
  $<INSTALL_INTERFACE:include>
  )

# Sources Configuration
include(${CMAKE_CURRENT_LIST_DIR}/src/sources.cmake)


#
# Configuration of Target binprecice
#

add_executable(binprecice "src/drivers/main.cpp")
target_link_libraries(binprecice 
  PRIVATE
  Threads::Threads
  precice
  prettyprint
  Eigen3::Eigen
  Boost::boost
  Boost::filesystem
  Boost::log
  Boost::log_setup
  Boost::program_options
  Boost::system
  Boost::thread
  Boost::unit_test_framework
  )
set_target_properties(binprecice PROPERTIES
  # precice is a C++11 project
  CXX_STANDARD 11
  )
# Copy needed properties from the lib to the executatble. This is necessary as
# this executable uses the library source, not only the interface.
copy_target_property(precice binprecice COMPILE_DEFINITIONS)
copy_target_property(precice binprecice COMPILE_OPTIONS)
if(PRECICE_MPICommunication)
  target_link_libraries(binprecice PRIVATE MPI::MPI_CXX)
endif()
if(PRECICE_MPICommunication AND PRECICE_PETScMapping)
  target_include_directories(binprecice PRIVATE ${PETSC_INCLUDES})
  target_link_libraries(binprecice PRIVATE ${PETSC_LIBRARIES})
endif()


#
# Configuration of Target testprecice
#

add_executable(testprecice "src/testing/main.cpp")
target_link_libraries(testprecice
  PRIVATE
  Threads::Threads
  precice
  Eigen3::Eigen
  prettyprint
  Boost::boost
  Boost::filesystem
  Boost::log
  Boost::log_setup
  Boost::program_options
  Boost::system
  Boost::thread
  Boost::unit_test_framework
  )
set_target_properties(testprecice PROPERTIES
  # precice is a C++11 project
  CXX_STANDARD 11
  )
# Copy needed properties from the lib to the executatble. This is necessary as
# this executable uses the library source, not only the interface.
copy_target_property(precice testprecice COMPILE_DEFINITIONS)
copy_target_property(precice testprecice COMPILE_OPTIONS)

# Testprecice fully depends on MPI and PETSc.
if(PRECICE_MPICommunication)
  target_link_libraries(testprecice PRIVATE MPI::MPI_CXX)
endif()
if(PRECICE_MPICommunication AND PRECICE_PETScMapping)
  target_include_directories(testprecice PRIVATE ${PETSC_INCLUDES})
  target_link_libraries(testprecice PRIVATE ${PETSC_LIBRARIES})
endif()

# Test Sources Configuration
include(${CMAKE_CURRENT_LIST_DIR}/src/tests.cmake)


# Include Native C Bindings
if (PRECICE_ENABLE_C)
  # include(${CMAKE_CURRENT_LIST_DIR}/extras/bindings/c/CMakeLists.txt)
  add_subdirectory(${CMAKE_CURRENT_LIST_DIR}/extras/bindings/c)
endif()

# Include Native Fortran Bindings
if (PRECICE_ENABLE_FORTRAN)
  # include((${CMAKE_CURRENT_LIST_DIR}/extras/bindings/fortran/CMakeLists.txt)
  add_subdirectory(${CMAKE_CURRENT_LIST_DIR}/extras/bindings/fortran)
endif()
#
# Install Targets for precice
#

# Setup General Install for:
# precice - the library
# binprecice - the precice binary
include(GNUInstallDirs)
install(TARGETS precice binprecice
  EXPORT preciceTargets
  LIBRARY DESTINATION ${CMAKE_INSTALL_LIBDIR}
  ARCHIVE DESTINATION ${CMAKE_INSTALL_LIBDIR}
  RUNTIME DESTINATION ${CMAKE_INSTALL_BINDIR}
  PUBLIC_HEADER DESTINATION ${CMAKE_INSTALL_INCLUDEDIR}/precice
  INCLUDES DESTINATION ${CMAKE_INSTALL_INCLUDEDIR}/precice
  )

if(PRECICE_InstallTest)
  # Install the testprecice target
  install(TARGETS testprecice
    EXPORT preciceTargets
    RUNTIME DESTINATION ${CMAKE_INSTALL_BINDIR}
    )

  # Install the resources necessary for the tests
  install(DIRECTORY src
    DESTINATION ${CMAKE_INSTALL_DATAROOTDIR}/precice
    FILES_MATCHING
    PATTERN "*.xml"
    )
  install(DIRECTORY src/action/tests/
    DESTINATION ${CMAKE_INSTALL_DATAROOTDIR}/precice/src/action/tests
    FILES_MATCHING
    PATTERN "*.py"
    )
endif()

# Export the Targets to install
install(EXPORT preciceTargets
  FILE preciceTargets.cmake
  NAMESPACE precice::
  DESTINATION ${CMAKE_INSTALL_LIBDIR}/cmake/precice
  )

# Generate a Package Config File for precice
include(CMakePackageConfigHelpers)
write_basic_package_version_file("preciceConfigVersion.cmake"
  VERSION ${preCICE_VERSION}
  COMPATIBILITY SameMajorVersion
  )

# Install the Config and the ConfigVersion files
install(FILES "cmake/preciceConfig.cmake" "${preCICE_BINARY_DIR}/preciceConfigVersion.cmake"
  DESTINATION ${CMAKE_INSTALL_LIBDIR}/cmake/precice
  )

# Setup the config in the build directory
export(EXPORT preciceTargets
  NAMESPACE precice::
  FILE "preciceTargets.cmake")
file(COPY "cmake/preciceConfig.cmake"
  DESTINATION "${preCICE_BINARY_DIR}")

# Add an alias to allow subprojects to use the namespaced name
add_library(precice::precice ALIAS precice)


# Set the directory used to prepare files for packaging
set(PRECICE_PACKAGING_DIR "${CMAKE_CURRENT_BINARY_DIR}/packaging")
mark_as_advanced(PRECICE_PACKAGING_DIR)

# Compress and install the manpages
find_program(GZIP_EXE gzip DOC "The gzip executable")
if(GZIP_EXE)
  # Process manpages for binaries
  file(COPY docs/man/man1/binprecice.1 DESTINATION packaging/man1)
  if(PRECICE_InstallTest)
    file(COPY docs/man/man1/testprecice.1 DESTINATION packaging/man1)
  endif()
  file(GLOB PRECICE_MAN_PAGES "${PRECICE_PACKAGING_DIR}/man1/*.1")
  foreach(manpage ${PRECICE_MAN_PAGES})
    message(STATUS "Compressing manpage: ${manpage}")
    execute_process(COMMAND "${GZIP_EXE}" "-9nf" "${manpage}")
  endforeach()

  # Install compressed manpages
  install(DIRECTORY ${PRECICE_PACKAGING_DIR}/man1
    DESTINATION ${CMAKE_INSTALL_MANDIR}
    )
else()
  message(WARNING "Installing uncompressed manpages")
  # Install uncompressed manpages
  install(DIRECTORY docs/man/man1
    DESTINATION ${CMAKE_INSTALL_MANDIR}
    )
  if(PRECICE_InstallTest)
    install(FILES docs/man/man1/testprecice.1
      DESTINATION share/man
      )
  endif()
endif()

# Configure a pkg-config file
configure_file(
  "${PROJECT_SOURCE_DIR}/tools/releasing/packaging/debian/precice.pc.in"
  "lib/pkgconfig/libprecice.pc"
  @ONLY
  )
install(DIRECTORY "${preCICE_BINARY_DIR}/lib/pkgconfig" 
  DESTINATION ${CMAKE_INSTALL_LIBDIR}
)

#
# Add uninstall
#

include(${CMAKE_CURRENT_LIST_DIR}/cmake/Uninstall.cmake)


#
# CPack
#

if (PRECICE_Packages)
  include(${CMAKE_CURRENT_LIST_DIR}/cmake/CPackConfig.cmake)
endif()


#
# CTest
#

print_empty()
print_section("TESTS")

include(${CMAKE_CURRENT_LIST_DIR}/cmake/CTestConfig.cmake)


#
# Add test_install
#

include(${CMAKE_CURRENT_LIST_DIR}/cmake/TestInstall.cmake)<|MERGE_RESOLUTION|>--- conflicted
+++ resolved
@@ -118,11 +118,7 @@
   "Enables the native Fortran bindings.
 
    preCICE provides native bindings for C, which are compiled into the library.
-<<<<<<< HEAD
-   This feature enabled the compilation and installation of the bindings into the library.
-=======
    This feature enables the compilation and installation of the bindings into the library.
->>>>>>> 948cc2d3
    Note that we strongly recommend to compile with C bindings enabled for compatibility reasons.
 
    Set PRECICE_ENABLE_C to enable.
@@ -131,11 +127,7 @@
   "Enables the native Fortran bindings.
 
    preCICE provides native bindings for Fortran, which are compiled into the library.
-<<<<<<< HEAD
-   This feature enabled the compilation and installation of the bindings into the library.
-=======
    This feature enables the compilation and installation of the bindings into the library.
->>>>>>> 948cc2d3
    Note that we strongly recommend to compile with Fortran bindings enabled for compatibility reasons.
 
    Set PRECICE_ENABLE_FORTRAN to enable.
